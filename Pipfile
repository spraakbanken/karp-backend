--- conflicted
+++ resolved
@@ -20,11 +20,7 @@
 cryptography = "*"
 flask-cors = "*"
 gevent = "*"
-<<<<<<< HEAD
-sb-json-tools = ">=0.3.4"
-=======
 sb-json-tools = ">=0.4.0"
->>>>>>> 00c470d7
 
 [dev-packages]
 "pysqlcipher3" = "*"
