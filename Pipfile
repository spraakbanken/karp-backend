[[source]]
url = "https://pypi.org/simple"
verify_ssl = true
name = "pypi"

[packages]
flask = "*"
sqlalchemy = "*"
flask-sqlalchemy = "*"
mysqlclient = "*"
gunicorn = "*"
karp = {editable = true, path = "."}
click = "*"
<<<<<<< HEAD
fastjsonschema = "*"
=======
pytest = "*"
>>>>>>> f20eb1d1

[dev-packages]
pytest = "*"
"pysqlcipher3" = "*"
coverage = "*"
pytest-xdist = "*"
pytest-cov = "*"

[requires]
python_version = "3"<|MERGE_RESOLUTION|>--- conflicted
+++ resolved
@@ -11,11 +11,9 @@
 gunicorn = "*"
 karp = {editable = true, path = "."}
 click = "*"
-<<<<<<< HEAD
+
 fastjsonschema = "*"
-=======
 pytest = "*"
->>>>>>> f20eb1d1
 
 [dev-packages]
 pytest = "*"
