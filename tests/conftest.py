--- conflicted
+++ resolved
@@ -2,9 +2,9 @@
 import json
 
 import pytest  # pyre-ignore
-# import os
-# import subprocess
-# import tempfile
+import os
+import subprocess
+import tempfile
 from karp import create_app
 from karp.database import db
 from karp.config import Config
@@ -88,7 +88,6 @@
 
 
 @pytest.fixture
-<<<<<<< HEAD
 def es():
     if not os.environ.get('ES_PATH'):
         raise RuntimeError('must set $ES_PATH to run tests that use elasticsearch')
@@ -136,7 +135,8 @@
 
         db.session.remove()
         db.drop_all()
-=======
+
+
+@pytest.fixture
 def json_schema_config():
-    return json.loads(CONFIG_PLACES)
->>>>>>> 9e9bafb1
+    return json.loads(CONFIG_PLACES)