import json

# import pytest


def test_something(client_with_data):
<<<<<<< HEAD
    entries = [
        {"name": "test1", "population": 3, "area": 30000, "municipality": str([1, 2, 3]), "code": 1},
        {"name": "test2", "population": 6, "area": 20000, "municipality": str([1, 2, 3]), "code": 2},
        {"name": "test3", "population": 4, "area": 50000, "municipality": str([1, 2, 3]), "code": 3}
=======
    entries = [{
            "code": 1,
            "name": "test1",
            "population": 3,
            "area": 30000,
            "density": 5,
            "municipality": 1
        }, {
            "code": 2,
            "name": "test2",
            "population": 6,
            "area": 20000,
            "density": 5,
            "municipality": 1
        }, {
            "code": 3,
            "name": "test3",
            "population": 4,
            "area": 50000,
            "density": 5,
            "municipality": 2
        }
>>>>>>> be761dbc
    ]
    for entry in entries:
        client_with_data.post('/entry?resource=places',
                              data=json.dumps(entry),
                              content_type='application/json')

    response = client_with_data.get('/entries?resource=places')
    entries = json.loads(response.data.decode())
    assert len(entries) == 3

    names = ['test1', 'test2', 'test3']
    for entry in entries:
        assert entry['name'] in names
        names.remove(entry['name'])<|MERGE_RESOLUTION|>--- conflicted
+++ resolved
@@ -4,12 +4,6 @@
 
 
 def test_something(client_with_data):
-<<<<<<< HEAD
-    entries = [
-        {"name": "test1", "population": 3, "area": 30000, "municipality": str([1, 2, 3]), "code": 1},
-        {"name": "test2", "population": 6, "area": 20000, "municipality": str([1, 2, 3]), "code": 2},
-        {"name": "test3", "population": 4, "area": 50000, "municipality": str([1, 2, 3]), "code": 3}
-=======
     entries = [{
             "code": 1,
             "name": "test1",
@@ -32,7 +26,6 @@
             "density": 5,
             "municipality": 2
         }
->>>>>>> be761dbc
     ]
     for entry in entries:
         client_with_data.post('/entry?resource=places',
