import json
import time
import urllib.request
import urllib.parse
<<<<<<< HEAD
import pytest # pyre-ignore
from karp import search
=======
import pytest
from karp.search import search
>>>>>>> 01861f36


def test_es_setup(es):
    if es == 'skip':
        pytest.skip("elasticsearch disabled")

    url = 'http://localhost:9201'
    f = urllib.request.urlopen(url)
    answer = json.loads(f.read().decode('utf-8'))
    assert answer['tagline'] == 'You Know, for Search'


def test_es_search(es, client_with_data_f):
    client_with_data = client_with_data_f(use_elasticsearch=True)
    if es == 'skip':
        pytest.skip("elasticsearch disabled")

    entries = [{
            "code": 1,
            "name": "test1",
            "population": 3,
            "area": 30000,
            "density": 5,
            "municipality": [1]
        }, {
            "code": 2,
            "name": "test2",
            "population": 6,
            "area": 20000,
            "density": 5,
            "municipality": [1]
        }, {
            "code": 3,
            "name": "test3",
            "population": 4,
            "area": 50000,
            "density": 5,
            "municipality": [2, 3]
        }
    ]
    for entry in entries:
        client_with_data.post('/entry?resource=places',
                            data=json.dumps(entry),
                            content_type='application/json')

    time.sleep(1)

    with client_with_data.application.app_context():
        ids = search.search('places', 1, simple_query=None, extended_query='and|population|equals|3')
        assert len(ids) == 1
        assert ids[0]['population'] == 3<|MERGE_RESOLUTION|>--- conflicted
+++ resolved
@@ -2,13 +2,8 @@
 import time
 import urllib.request
 import urllib.parse
-<<<<<<< HEAD
 import pytest # pyre-ignore
-from karp import search
-=======
-import pytest
 from karp.search import search
->>>>>>> 01861f36
 
 
 def test_es_setup(es):
