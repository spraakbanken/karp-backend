--- conflicted
+++ resolved
@@ -1,11 +1,7 @@
 {
     "_meta": {
         "hash": {
-<<<<<<< HEAD
-            "sha256": "e82f7c402c5c81ec830ca7b45299033292ad1e4ed9c7d33d7137427ca3d444ed"
-=======
-            "sha256": "77078aaeccbe2df90cca16789536b860f47f15ada50ce955f91148c1b2bec84e"
->>>>>>> 05a0f0fb
+            "sha256": "3e7ee6b1f193d0f3f359fe141e05a367c449f603bb47b1f9574c3e0713f84093"
         },
         "pipfile-spec": 6,
         "requires": {
