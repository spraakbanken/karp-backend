--- conflicted
+++ resolved
@@ -73,44 +73,7 @@
         logger.info("deleting resource", extra={"resource_id": resource_id})
         with self.resource_uow as uow:
             resource = uow.repo.by_resource_id(resource_id)
-            if not resource:
-                raise ResourceNotFound(resource_id)
-
-            # sends a ResourceDiscarded-event, which via the deleting_index method in the injector.multiprovider
-            #  is instantiated to a DeletingIndex-event with a IndexUnitOfWork attribute (magically instantiated by the provider).
-            # The DeletingIndex event calls delete_index on the IndexUnitOfWork, which deletes the elastic search index of the given resource and also
-            # deletes its corresponding row from the elastic search config.
-            events = resource.discard(user=user, message=message, timestamp=utc_now())
+            events = resource.discard(user=user, timestamp=utc_now())
             uow.repo.save(resource)
             uow.post_on_commit(events)
-<<<<<<< HEAD
-            uow.commit()
-=======
-            uow.commit()
-
-        with self.entry_repo_uow as uow:
-            entry_repo = uow.repo.get_by_id(resource.entry_repository_id)
-            events = entry_repo.discard(user=user, timestamp=utc_now())
-            uow.repo.save(entry_repo)
-            uow.post_on_commit(events)
-            uow.commit()
-
-    def create_entry_repository(self, name, config, user, message, connection_str=None):
-        entry_repo, events = self.entry_repo_uow.create(
-            id=make_unique_id(),
-            name=name,
-            config=config,
-            connection_str=connection_str,
-            user=user,
-            timestamp=utc_now(),
-            message=message,
-        )
-
-        logger.debug("Created entry repo", extra={"entry_repo": entry_repo})
-        with self.entry_repo_uow as uow:
-            logger.debug("Saving...")
-            uow.repo.save(entry_repo)
-            uow.post_on_commit(events)
-            uow.commit()
-        return entry_repo
->>>>>>> d2ce0d10
+            uow.commit()