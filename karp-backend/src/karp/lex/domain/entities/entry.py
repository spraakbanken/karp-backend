"""Model for a lexical entry."""
import enum  # noqa: I001
import logging
import typing
from typing import Dict, Optional, Any, Tuple


from karp.lex.domain import errors
from karp.foundation.entity import TimestampedVersionedEntity
from karp.lex_core.value_objects import UniqueId, unique_id

logger = logging.getLogger("karp")


class EntryOp(enum.Enum):  # noqa: D101
    ADDED = "ADDED"
    DELETED = "DELETED"
    UPDATED = "UPDATED"


class EntryStatus(enum.Enum):  # noqa: D101
    IN_PROGRESS = "IN-PROGRESS"
    IN_REVIEW = "IN_REVIEW"
    OK = "OK"


class Entry(TimestampedVersionedEntity):  # noqa: D101
    DiscardedEntityError = errors.DiscardedEntityError

    def __init__(  # noqa: D107, ANN204
        self,
        *,
        id: UniqueId,  # noqa: A002
        body: Dict,
        message: str,
        resource_id: str,
        # IN-PROGRESS, IN-REVIEW, OK, PUBLISHED
        status: EntryStatus = EntryStatus.IN_PROGRESS,
        op: EntryOp = EntryOp.ADDED,
        version: int = 1,
        **kwargs,  # noqa: ANN003
    ):
        super().__init__(id=UniqueId.validate(id), version=version, **kwargs)
        self._body = body
        self._op = op
        self._message = "Entry added." if message is None else message
        self._status = status
        self._resource_id = resource_id

    @property
    def resource_id(self) -> str:  # noqa: D102
        return self._resource_id

    @property
    def body(self):  # noqa: ANN201
        """The body of the entry."""
        return self._body

    def update_body(  # noqa: D102
        self,
        body: Dict,
        *,
        version: int,
        user: str,
        message: Optional[str] = None,
        timestamp: Optional[float] = None,
    ):
        self._check_not_discarded()
        if self._body == body:
            return []
        self._check_version(version)
        self._body = self._update_field(body, user, timestamp)
        self._message = message or "Entry updated"
        self._op = EntryOp.UPDATED
<<<<<<< HEAD
        return [
            events.EntryUpdated(
                id=self.id,
                timestamp=self.last_modified,
                user=self.last_modified_by,
                version=self.version,
                body=self.body,
                resourceId=self.resource_id,
                message=self.message,
            )
        ]
=======
>>>>>>> 62efd926

    @property
    def op(self):  # noqa: ANN201
        """The latest operation of this entry."""
        return self._op

    @property
    def status(self):  # noqa: ANN201
        """The workflow status of this entry."""
        return self._status

    @property
    def message(self):  # noqa: ANN201
        """The message for the latest operation of this entry."""
        return self._message

    def serialize(self) -> Dict[str, Any]:  # noqa: D102
        return {
            "id": self.id,
            "resource": "",
            "version": self._version,
            "entry": self._body,
            "lastModified": self._last_modified,
            "lastModifiedBy": self._last_modified_by,
            "discarded": self._discarded,
            "message": self._message,
        }

    def discard(  # noqa: D102
        self,
        *,
        version: int,
        user: str,
        timestamp: Optional[float] = None,
        message: Optional[str] = None,
    ):
        if self._discarded:
            return []
        self._check_not_discarded()
        self._check_version(version)
        self._op = EntryOp.DELETED
        self._message = message or "Entry deleted."
        self._discarded = self._update_field(True, user, timestamp)
<<<<<<< HEAD
        return [
            events.EntryDeleted(
                id=self.id,
                # entry_id=self.entry_id,
                timestamp=self.last_modified,
                user=user,
                message=self._message,
                version=self.version,
                resourceId=self.resource_id,
            )
        ]
=======
>>>>>>> 62efd926

    def _check_version(self, version: int) -> None:
        if self.version != version:
            msg = f"Expecting version '{self.version}', got '{version}'"
            raise errors.UpdateConflict(msg)

    def _update_field(  # noqa: ANN202
        self, arg0, user: str, timestamp: Optional[float]
    ):
        result = arg0
        self._last_modified_by = user
        self._last_modified = self._ensure_timestamp(timestamp)
        self._increment_version()
        return result

    def __repr__(self) -> str:  # noqa: D105
        return f"Entry(id={self._id}, version={self.version}, last_modified={self._last_modified}, body={self.body})"


def create_entry(  # noqa: D103
    body: Dict,
    *,
    id: unique_id.UniqueId,  # noqa: A002
    resource_id: str,
    last_modified_by: Optional[str] = None,
    message: Optional[str] = None,
    last_modified: typing.Optional[float] = None,
) -> Entry:
    return Entry(
        body=body,
        message="Entry added." if not message else message,
        status=EntryStatus.IN_PROGRESS,
        op=EntryOp.ADDED,
        # id=unique_id.make_unique_id(),
        version=1,
        last_modified_by="Unknown user" if not last_modified_by else last_modified_by,
        resource_id=resource_id,
        id=id,
        last_modified=last_modified,
<<<<<<< HEAD
    )
    event = events.EntryAdded(
        resourceId=resource_id,
        id=entry.id,
        body=entry.body,
        message=entry.message or "",
        user=entry.last_modified_by,
        timestamp=entry.last_modified,
    )

    return entry, [event]
=======
    )
>>>>>>> 62efd926
<|MERGE_RESOLUTION|>--- conflicted
+++ resolved
@@ -72,20 +72,6 @@
         self._body = self._update_field(body, user, timestamp)
         self._message = message or "Entry updated"
         self._op = EntryOp.UPDATED
-<<<<<<< HEAD
-        return [
-            events.EntryUpdated(
-                id=self.id,
-                timestamp=self.last_modified,
-                user=self.last_modified_by,
-                version=self.version,
-                body=self.body,
-                resourceId=self.resource_id,
-                message=self.message,
-            )
-        ]
-=======
->>>>>>> 62efd926
 
     @property
     def op(self):  # noqa: ANN201
@@ -129,20 +115,6 @@
         self._op = EntryOp.DELETED
         self._message = message or "Entry deleted."
         self._discarded = self._update_field(True, user, timestamp)
-<<<<<<< HEAD
-        return [
-            events.EntryDeleted(
-                id=self.id,
-                # entry_id=self.entry_id,
-                timestamp=self.last_modified,
-                user=user,
-                message=self._message,
-                version=self.version,
-                resourceId=self.resource_id,
-            )
-        ]
-=======
->>>>>>> 62efd926
 
     def _check_version(self, version: int) -> None:
         if self.version != version:
@@ -182,18 +154,4 @@
         resource_id=resource_id,
         id=id,
         last_modified=last_modified,
-<<<<<<< HEAD
-    )
-    event = events.EntryAdded(
-        resourceId=resource_id,
-        id=entry.id,
-        body=entry.body,
-        message=entry.message or "",
-        user=entry.last_modified_by,
-        timestamp=entry.last_modified,
-    )
-
-    return entry, [event]
-=======
-    )
->>>>>>> 62efd926
+    )