import logging
import typing

from karp.lex.application.dtos import ResourceDto
from karp.lex.application.queries import (
    EntryDto,
)
from karp.lex.domain import errors as lex_errors
<<<<<<< HEAD
from karp.lex_infrastructure import GenericEntryViews, ResourceQueries
=======
from karp.lex_infrastructure import SqlReadOnlyResourceRepository
>>>>>>> 704c4b3e
from karp.search.application.repositories.indicies import IndexEntry
from karp.search_infrastructure.repositories.es6_indicies import Es6Index

logger = logging.getLogger(__name__)


class GenericEntryTransformer:
    def __init__(
        self,
        index: Es6Index,
<<<<<<< HEAD
        resource_repo: ResourceQueries,
        entry_views: GenericEntryViews,
=======
        resource_repo: SqlReadOnlyResourceRepository,
>>>>>>> 704c4b3e
    ) -> None:
        super().__init__()
        self.index = index
        self.resource_repo = resource_repo

    def transform(self, resource_id: str, src_entry: EntryDto) -> IndexEntry:
        logger.debug(
            "transforming entry",
            extra={"entity_id": src_entry.id, "resource_id": resource_id},
        )
        index_entry = self.index.create_empty_object()
        index_entry.id = str(src_entry.id)
        self.index.assign_field(index_entry, "_entry_version", src_entry.version)
        self.index.assign_field(index_entry, "_last_modified", src_entry.last_modified)
        self.index.assign_field(index_entry, "_last_modified_by", src_entry.last_modified_by)
        resource = self.resource_repo.by_resource_id_optional(resource_id)
        if not resource:
            raise lex_errors.ResourceNotFound(None, resource_id=resource_id)
        self._transform_to_index_entry(
            src_entry.entry,
            index_entry,
            resource.config["fields"].items(),
        )
        logger.debug("transformed entry", extra={"entry": src_entry, "index_entry": index_entry})
        return index_entry

    def _transform_to_index_entry(
        self,
        _src_entry: typing.Dict,
        _index_entry: IndexEntry,
        fields,
    ):
        logger.debug("transforming [part of] entry", extra={"src_entry": _src_entry})
        for field_name, field_conf in fields:
            field_content = None

            if field_conf.get("collection"):
                field_content = []
                if field_name in _src_entry:
                    for subfield in _src_entry[field_name]:
                        if field_conf["type"] == "object":
                            subfield_content = self.index.create_empty_object()
                            self._transform_to_index_entry(
                                subfield,
                                subfield_content,
                                field_conf["fields"].items(),
                            )
                            self.index.add_to_list_field(field_content, subfield_content.entry)
                        else:
                            self.index.add_to_list_field(field_content, subfield)
                    self.index.assign_field(_index_entry, field_name, field_content)

            elif field_conf["type"] == "object":
                field_content = self.index.create_empty_object()
                if field_name in _src_entry:
                    self._transform_to_index_entry(
                        _src_entry[field_name],
                        field_content,
                        field_conf["fields"].items(),
                    )
                    self.index.assign_field(_index_entry, field_name, field_content)

            elif field_conf["type"] in (
                "integer",
                "string",
                "number",
                "boolean",
                "long_string",
            ):
                if field_name in _src_entry:
                    field_content = _src_entry[field_name]
                    self.index.assign_field(_index_entry, field_name, field_content)<|MERGE_RESOLUTION|>--- conflicted
+++ resolved
@@ -6,11 +6,7 @@
     EntryDto,
 )
 from karp.lex.domain import errors as lex_errors
-<<<<<<< HEAD
-from karp.lex_infrastructure import GenericEntryViews, ResourceQueries
-=======
-from karp.lex_infrastructure import SqlReadOnlyResourceRepository
->>>>>>> 704c4b3e
+from karp.lex_infrastructure import ResourceQueries
 from karp.search.application.repositories.indicies import IndexEntry
 from karp.search_infrastructure.repositories.es6_indicies import Es6Index
 
@@ -21,12 +17,7 @@
     def __init__(
         self,
         index: Es6Index,
-<<<<<<< HEAD
         resource_repo: ResourceQueries,
-        entry_views: GenericEntryViews,
-=======
-        resource_repo: SqlReadOnlyResourceRepository,
->>>>>>> 704c4b3e
     ) -> None:
         super().__init__()
         self.index = index
