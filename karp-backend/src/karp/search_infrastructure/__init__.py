--- conflicted
+++ resolved
@@ -29,12 +29,7 @@
     def entry_transformer(  # noqa: D102
         self,
         index: Es6Index,
-<<<<<<< HEAD
         resource_repo: ResourceQueries,
-        entry_views: GenericEntryViews,
-=======
-        resource_repo: SqlReadOnlyResourceRepository,
->>>>>>> 704c4b3e
     ) -> GenericEntryTransformer:
         return GenericEntryTransformer(
             index=index,
