[tool.poetry]
name = "karp-backend"
version = "6.1.0"
license = "MIT"
description = "Karp backend"
readme = "README.md"
authors = [
	"Språkbanken at the University of Gothenburg <sb-info@svenska.gu.se>",
]
homepage = "https://spraakbanken.gu.se"

documentation = "https://github.com/spraakbanken/karp-backend"
repository = "https://github.com/spraakbanken/karp-backend"
classifiers = [
	"Development Status :: 4 - Beta",
	"Intended Audience :: Developers",
	"License :: OSI Approved :: MIT License",
	"Operating System :: Unix",
	"Operating System :: POSIX",
	"Operating System :: Microsoft :: Windows",
	"Topic :: Utilities",
]
packages = [{ include = "karp" }]

[tool.poetry.scripts]
karp-cli = "karp.cliapp.main:cliapp"
# ; karp.modules =
# ;     health = "karp.webapp.health"_api
# ;     entries = "karp.webapp.views.entries"
# ;     resources = "karp.webapp.resources"_api
# ; 	history = "karp.webapp.views.history"
# ; 	stats = "karp.webapp.stats"_api
# ; 	query = "karp.webapp.query"_api
[tool.poetry.plugins."karp.infrastructure"]
"es6" = "karp.infrastructure.elasticsearch6"
"sql" = "karp.infrastructure.sql"
"testing" = "karp.infrastructure.testing"
"jwt" = "karp.infrastructure.jwt"

# [tool.poetry.plugins."karp.clicommands"]
# "db" = "karp.cliapp.subapp_database"
# "entries" = "karp.cliapp.subapp_entries"
# "entry_repo" = "karp.cliapp.subapp_entry_repo"
# "resource" = "karp.cliapp.subapp_resource"
# "query" = "karp.cliapp.subapps.query_subapp"

[tool.poetry.urls]
"Bug Tracker" = "https://github.com/spraakbanken/karp-backend/issues"

[tool.poetry.dependencies]
Deprecated = "^1.2.13"
PyJWT = { version = "^2.4.0", extras = ["crypto"] }
PyMySQL = { version = "^1.0.2", optional = true }
TatSu = "^5.8.3"
aiomysql = { version = "^0.1.1", optional = true }
aiosqlite = { version = "^0.17.0", optional = true }
alembic = "^1.8.1"
asgi-correlation-id = "^3.0.1"
elasticsearch = "^6"
elasticsearch-dsl = "^6"
environs = "^9.3.4"
fastapi = "^0.87.0"
injector = "^0.20.1"
json-streams = "^0.12.0"
mysqlclient = { version = "^2.1.1", optional = true }
paradigmextract = "^0.1.1"
pydantic = "^1.10.2"
<<<<<<< HEAD
PyJWT = { version = "^2.4.0", extras = ["crypto"] }
sb-json-tools = "^0.9.1"
SQLAlchemy = "^1.4.41"
=======
pyjwt = "^2.6.0"
python = "^3.10"
python-dotenv = "^0.19.0"
python-json-logger = "^2.0.4"
regex = "^2022.8.17"
sb-json-tools = "^0.9.1"
sqlalchemy = "^1.4.44"
>>>>>>> 238bacff
sqlalchemy-json = "^0.5.0"
sqlalchemy-utils = "^0.38.3"
tabulate = "^0.9.0"
tenacity = "^8.0.1"
<<<<<<< HEAD
tqdm = "^4.62.3"
typer = "^0.6.1"
urllib3 = "^1.26.7"
fastapi = "^0.82.0"
injector = "^0.20.1"
alembic = "^1.8.1"
regex = "^2022.8.17"
python-dotenv = "^0.19.0"
environs = "^9.3.4"
elasticsearch = "^6"
elasticsearch-dsl = "^6"
mysqlclient = { version = "^2.1.1", optional = true }
TatSu = "^5.8.3"
PyMySQL = { version = "^1.0.2", optional = true }
aiosqlite = { version = "^0.17.0", optional = true }
aiomysql = { version = "^0.1.1", optional = true }
asgi-correlation-id = "^3.0.1"
python-json-logger = "^2.0.4"
=======
tqdm = "^4.64.1"
typer = "^0.7.0"
>>>>>>> 238bacff
ulid-py = "^1.1.0"
urllib3 = "^1.26.13"

[tool.poetry.extras]
mysql = ["mysqlclient", "PyMySQL", "aiomysql"]
sqlite = ["aiosqlite"]

[tool.poetry.dev-dependencies]
uvicorn = "^0.18.3"
pytest = "^7.1.3"
pytest-cov = "^3.0.0"
mypy = "^0.971"
bump2version = "^1.0.1"
factory-boy = "^3.2.1"
isort = "^5.10.1"
cryptography = "^38.0.1"
types-tabulate = "^0.8.11"
vulture = "^2.5"
pylint = "^2.15.2"
black = "^22.8.0"
elasticsearch-test-py = "^1.1.0"
requests = "^2.28.1"
<<<<<<< HEAD
SQLAlchemy = { version = "^1.4.41", extras = ["mypy"] }
types-Deprecated = "^1.2.9"

=======
mkdocs = "^1.3.1"
mkdocs-material = "^8.5.6"
mkdocstrings = "^0.19.0"
mkdocstrings-python = "^0.7.1"
types-factory-boy = "^0.3.1"
types-deprecated = "^1.2.9"

httpx = "^0.23.1"
>>>>>>> 238bacff

[tool.vulture]
exclude = ["karp/tests/"]
min_confidence = 100
paths = ["karp"]
ignore_decorators = ["@abc.abstractmethod"]

[build-system]
requires = ["poetry_core>=1.0.0"]
build-backend = "poetry.core.masonry.api"<|MERGE_RESOLUTION|>--- conflicted
+++ resolved
@@ -48,8 +48,8 @@
 "Bug Tracker" = "https://github.com/spraakbanken/karp-backend/issues"
 
 [tool.poetry.dependencies]
+python = "^3.10"
 Deprecated = "^1.2.13"
-PyJWT = { version = "^2.4.0", extras = ["crypto"] }
 PyMySQL = { version = "^1.0.2", optional = true }
 TatSu = "^5.8.3"
 aiomysql = { version = "^0.1.1", optional = true }
@@ -65,46 +65,18 @@
 mysqlclient = { version = "^2.1.1", optional = true }
 paradigmextract = "^0.1.1"
 pydantic = "^1.10.2"
-<<<<<<< HEAD
-PyJWT = { version = "^2.4.0", extras = ["crypto"] }
-sb-json-tools = "^0.9.1"
-SQLAlchemy = "^1.4.41"
-=======
-pyjwt = "^2.6.0"
-python = "^3.10"
+pyjwt = { version = "^2.6.0", extras = ["crypto"] }
 python-dotenv = "^0.19.0"
 python-json-logger = "^2.0.4"
 regex = "^2022.8.17"
 sb-json-tools = "^0.9.1"
 sqlalchemy = "^1.4.44"
->>>>>>> 238bacff
 sqlalchemy-json = "^0.5.0"
 sqlalchemy-utils = "^0.38.3"
 tabulate = "^0.9.0"
 tenacity = "^8.0.1"
-<<<<<<< HEAD
-tqdm = "^4.62.3"
-typer = "^0.6.1"
-urllib3 = "^1.26.7"
-fastapi = "^0.82.0"
-injector = "^0.20.1"
-alembic = "^1.8.1"
-regex = "^2022.8.17"
-python-dotenv = "^0.19.0"
-environs = "^9.3.4"
-elasticsearch = "^6"
-elasticsearch-dsl = "^6"
-mysqlclient = { version = "^2.1.1", optional = true }
-TatSu = "^5.8.3"
-PyMySQL = { version = "^1.0.2", optional = true }
-aiosqlite = { version = "^0.17.0", optional = true }
-aiomysql = { version = "^0.1.1", optional = true }
-asgi-correlation-id = "^3.0.1"
-python-json-logger = "^2.0.4"
-=======
 tqdm = "^4.64.1"
 typer = "^0.7.0"
->>>>>>> 238bacff
 ulid-py = "^1.1.0"
 urllib3 = "^1.26.13"
 
@@ -127,20 +99,14 @@
 black = "^22.8.0"
 elasticsearch-test-py = "^1.1.0"
 requests = "^2.28.1"
-<<<<<<< HEAD
 SQLAlchemy = { version = "^1.4.41", extras = ["mypy"] }
-types-Deprecated = "^1.2.9"
-
-=======
 mkdocs = "^1.3.1"
 mkdocs-material = "^8.5.6"
 mkdocstrings = "^0.19.0"
 mkdocstrings-python = "^0.7.1"
 types-factory-boy = "^0.3.1"
 types-deprecated = "^1.2.9"
-
 httpx = "^0.23.1"
->>>>>>> 238bacff
 
 [tool.vulture]
 exclude = ["karp/tests/"]
