[tool.poetry]
name = "karp-platform"
version = "6.2.0.dev"
license = "MIT"
description = "Karp backend"
readme = "README.md"
authors = [
	"Språkbanken at the University of Gothenburg <sb-info@svenska.gu.se>",
]
homepage = "https://spraakbanken.gu.se"

documentation = "https://github.com/spraakbanken/karp-backend"
repository = "https://github.com/spraakbanken/karp-backend"
classifiers = [
	"Development Status :: 4 - Beta",
	"Intended Audience :: Developers",
	"License :: OSI Approved :: MIT License",
	"Operating System :: Unix",
	"Operating System :: POSIX",
	"Operating System :: Microsoft :: Windows",
	"Topic :: Utilities",
]
packages = [
	{ include = "karp", from = "karp-backend/src" },
	{ include = "karp", from = "karp-lex-core/src" },
]

[tool.poetry.scripts]
karp-cli = "karp.cliapp.main:cliapp"

[tool.poetry.plugins."karp.infrastructure"]
"es6" = "karp.infrastructure.elasticsearch6"
"sql" = "karp.infrastructure.sql"
"testing" = "karp.infrastructure.testing"
"jwt" = "karp.infrastructure.jwt"

[tool.poetry.urls]
"Bug Tracker" = "https://github.com/spraakbanken/karp-backend/issues"

[tool.poetry.dependencies]
python = "^3.10"
Deprecated = "^1.2.13"
PyMySQL = { version = "^1.0.2", optional = true }
TatSu = "^5.8.3"
aiomysql = { version = "^0.1.1", optional = true }
aiosqlite = { version = "^0.17.0", optional = true }
alembic = "^1.8.1"
asgi-correlation-id = "^3.0.1"
elasticsearch = "^6"
elasticsearch-dsl = "^6"
environs = "^9.3.4"
fastapi = "^0.89.0"
injector = "^0.20.1"
json-streams = "^0.12.0"
mysqlclient = { version = "^2.1.1", optional = true }
paradigmextract = "^0.1.1"
pydantic = "^1.10.2"
pyjwt = { version = "^2.6.0", extras = ["crypto"] }
python-dotenv = "^0.19.0"
python-json-logger = "^2.0.4"
regex = "^2022.8.17"
sb-json-tools = "^0.9.1"
sqlalchemy = "^1.4.44"
sqlalchemy-json = "^0.5.0"
sqlalchemy-utils = "^0.38.3"
tabulate = "^0.9.0"
tenacity = "^8.0.1"
tqdm = "^4.64.1"
typer = "^0.7.0"
ulid-py = "^1.1.0"
urllib3 = "^1.26.13"
<<<<<<< HEAD
asgi-matomo = "^0.1.0"
=======
rich = "^13.3.5"
>>>>>>> 6e1f618a

[tool.poetry.extras]
mysql = ["mysqlclient", "PyMySQL", "aiomysql"]
sqlite = ["aiosqlite"]

[tool.poetry.group.dev.dependencies]
uvicorn = "^0.18.3"
pytest = "^7.1.3"
pytest-cov = "^3.0.0"
mypy = "^1.0.1"
bump2version = "^1.0.1"
factory-boy = "^3.2.1"
isort = "^5.10.1"
cryptography = "^38.0.1"
types-tabulate = "^0.8.11"
vulture = "^2.5"
black = "^22.8.0"
elasticsearch-test-py = "^1.2.0"
requests = "^2.28.1"
SQLAlchemy = { version = "^1.4.41", extras = ["mypy"] }
mkdocs = "^1.3.1"
mkdocs-material = "^8.5.6"
mkdocstrings = "^0.19.0"
mkdocstrings-python = "^0.7.1"
types-factory-boy = "^0.3.1"
types-deprecated = "^1.2.9"
httpx = "^0.24.0"
ruff = "^0.0.243"

[tool.vulture]
exclude = ["karp/tests/"]
min_confidence = 100
paths = ["karp"]
ignore_decorators = ["@abc.abstractmethod"]

[build-system]
requires = ["poetry_core>=1.0.0"]
build-backend = "poetry.core.masonry.api"


<|MERGE_RESOLUTION|>--- conflicted
+++ resolved
@@ -69,11 +69,8 @@
 typer = "^0.7.0"
 ulid-py = "^1.1.0"
 urllib3 = "^1.26.13"
-<<<<<<< HEAD
 asgi-matomo = "^0.1.0"
-=======
 rich = "^13.3.5"
->>>>>>> 6e1f618a
 
 [tool.poetry.extras]
 mysql = ["mysqlclient", "PyMySQL", "aiomysql"]
