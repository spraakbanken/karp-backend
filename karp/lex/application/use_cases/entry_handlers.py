--- conflicted
+++ resolved
@@ -298,11 +298,7 @@
 
             entry.discard(
                 user=command.user,
-<<<<<<< HEAD
                 message=command.message or "Entry deleted.",
-=======
-                message=command.message or "discarded",
->>>>>>> 238bacff
                 timestamp=command.timestamp,
             )
             uw.repo.save(entry)
