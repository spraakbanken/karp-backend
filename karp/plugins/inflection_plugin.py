--- conflicted
+++ resolved
@@ -358,11 +358,7 @@
             heading = defi["heading"]
             tagg = defi["tagg"]
             if kind == "reflexivt_verb" or "sig" in particles:
-<<<<<<< HEAD
-                if any([tagg.startswith(s) for s in ["AP0", "AF0"]]) or tagg.endswith("P") or tagg == "V0M0A":
-=======
                 if any(tagg.startswith(s) for s in ["AP0", "AF0"]) or tagg.endswith("P") or tagg == "V0M0A":
->>>>>>> f33c0cd2
                     # No particip, passiv or imperativ for reflexive verbs
                     continue
 
