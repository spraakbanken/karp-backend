--- conflicted
+++ resolved
@@ -24,11 +24,7 @@
     def generate_batch(self, batch):
         def make_request(id, resource, target):  # noqa: A002
             return QueryRequest(
-<<<<<<< HEAD
-                resource_ids=[resource], q=f"equals|{target}|\"{id}\"", lexicon_stats=False
-=======
-                resources=[resource], q=f"equals|{target}|{id}", lexicon_stats=False
->>>>>>> 23cf0eb4
+                resources=[resource], q=f"equals|{target}|\"{id}\"", lexicon_stats=False
             )
 
         requests = [make_request(**d) for d in batch]
