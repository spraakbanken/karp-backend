--- conflicted
+++ resolved
@@ -238,13 +238,6 @@
 
         return result
 
-<<<<<<< HEAD
-    def build_search(self, query, es_query, resources, field_names):
-        alias_names = [
-            self.mapping_repo.get_alias_name(resource) for resource in resources
-        ]
-        s = es_dsl.Search(using=self.es, index=alias_names)
-=======
     def _build_search(self, query, resources):
         field_names = set()
         es_query = None
@@ -259,10 +252,9 @@
                     failing_query=query.q, error_description=str(err)
                 ) from err
 
-        s = es_dsl.Search(using=self.es, index=resources, doc_type="entry")
->>>>>>> 71b778c5
+        s = es_dsl.Search(using=self.es, index=resources)
         s = self.add_runtime_mappings(s, field_names)
-        s = s.extra(track_total_hits=True) # get accurate hits numbers
+        s = s.extra(track_total_hits=True)  # get accurate hits numbers
         if es_query is not None:
             s = s.query(es_query)
 
