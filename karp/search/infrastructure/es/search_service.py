import json  # noqa: I001
import logging
import re
from datetime import datetime
from typing import Any, Dict, Iterable, List, Optional, Set, Tuple, Union

import elasticsearch
import elasticsearch.helpers  # pyre-ignore
import elasticsearch_dsl as es_dsl  # pyre-ignore
from tatsu import exceptions as tatsu_exc
from tatsu.walkers import NodeWalker

from karp.search.domain import errors, QueryRequest
from karp.lex.domain.entities.entry import Entry
from karp.lex.domain.entities.resource import Resource
from karp.search.domain.query_dsl.karp_query_v6_parser import KarpQueryV6Parser
from karp.search.domain.query_dsl.karp_query_v6_model import (
    KarpQueryV6ModelBuilderSemantics,
)
from .mapping_repo import EsMappingRepository
from .query import EsQuery


logger = logging.getLogger(__name__)


class EsQueryBuilder(NodeWalker):
    def __init__(self, q=None):
        super().__init__()
        self._q = q

    def walk__equals(self, node):
        return self.match(self.walk(node.field), self.walk(node.arg))

    def walk__freetext(self, node):
        return self.match("*", self.walk(node.arg))

    def walk__regexp(self, node):
        return self.regexp(self.walk(node.field), self.walk(node.arg))

    def walk__freergxp(self, node):
        return self.regexp("*", self.walk(node.arg))

    def walk__contains(self, node):
        return self.regexp(self.walk(node.field), f".*{self.walk(node.arg)}.*")

    def walk__startswith(self, node):
        return self.regexp(self.walk(node.field), f"{self.walk(node.arg)}.*")

    def walk__endswith(self, node):
        return self.regexp(self.walk(node.field), f".*{self.walk(node.arg)}")

    def walk__exists(self, node):
        self.no_wildcards(node)
        return es_dsl.Q("exists", field=self.walk(node.field))

    def walk__missing(self, node):
        self.no_wildcards(node)
        return es_dsl.Q("bool", must_not=es_dsl.Q("exists", field=self.walk(node.field)))

    def walk_range(self, node):
        self.no_wildcards(node)
        return es_dsl.Q(
            "range",
            **{self.walk(node.field): {self.walk(node.op): self.walk(node.arg)}},
        )

    walk__gt = walk_range
    walk__gte = walk_range
    walk__lt = walk_range
    walk__lte = walk_range

    def walk__not(self, node):
        must_nots = [self.walk(expr) for expr in node.exps]
        return es_dsl.Q("bool", must_not=must_nots)

    def walk__or(self, node):
        result = self.walk(node.exps[0])
        for n in node.exps[1:]:
            result = result | self.walk(n)

        return result

    def walk__and(self, node):
        result = self.walk(node.exps[0])
        for n in node.exps[1:]:
            result = result & self.walk(n)

        return result

    def walk_object(self, node):
        return node

    def walk__string_value(self, node):
        return self.walk(node.ast).lower()

    def walk__quoted_string_value(self, node):
        return "".join([part.replace('\\"', '"') for part in node.ast])

    def no_wildcards(self, node):
        if "*" in node.field:
            raise errors.IncompleteQuery(
                self._q, f"{node.op} queries don't support wildcards in field names"
            )

    def regexp(self, field, regexp):
        if "*" in field:
            return es_dsl.Q(
                "query_string",
                query="/" + regexp.replace("/", "\\/") + "/",
                default_field=field,
                lenient=True,
            )
        else:
            return es_dsl.Q("regexp", **{field: regexp})

    def match(self, field, query):
        if "*" in field:
            return es_dsl.Q("multi_match", query=query, fields=[field], lenient=True)
        else:
            return es_dsl.Q(
                "match",
                **{field: {"query": query, "operator": "and"}},
            )


class EsFieldNameCollector(NodeWalker):
    # Return a set of all field names occurring in the given query
    def walk_Node(self, node):
        result = set().union(*(self.walk(child) for child in node.children()))
        # TODO maybe a bit too automagic?
        if hasattr(node, "field"):
            result.add(node.field)
        return result

    def walk_object(self, _obj):
        return set()


class EsSearchService:
    def __init__(
        self,
        es: elasticsearch.Elasticsearch,
        mapping_repo: EsMappingRepository,
    ):
        self.es: elasticsearch.Elasticsearch = es
        self.mapping_repo = mapping_repo
        self.field_name_collector = EsFieldNameCollector()
        self.parser = KarpQueryV6Parser(semantics=KarpQueryV6ModelBuilderSemantics())

    def _format_result(self, resource_ids, response):
        logger.debug("_format_result called", extra={"resource_ids": resource_ids})
        resource_id_map = {
            resource_id: self.mapping_repo.get_name_base(resource_id)
            for resource_id in resource_ids
        }

        def format_entry(entry):
            dict_entry = entry.to_dict()
            version = dict_entry.pop("_entry_version", None)
            last_modified_by = dict_entry.pop("_last_modified_by", None)
            last_modified = dict_entry.pop("_last_modified", None)
            return {
                "id": entry.meta.id,
                "version": version,
                "last_modified": last_modified,
                "last_modified_by": last_modified_by,
                "resource": next(
                    resource
                    for resource, index_base in resource_id_map.items()
                    if entry.meta.index.startswith(index_base)
                ),
                "entry": dict_entry,
            }

        result = {
            "total": response.hits.total.value,
            "hits": [format_entry(entry) for entry in response],
        }
        return result

    def query(self, request: QueryRequest):
        logger.info("query called", extra={"request": request})
        query = EsQuery.from_query_request(request)
        return self.search_with_query(query)

    def query_split(self, request: QueryRequest):
        logger.info("query_split called", extra={"request": request})
        query = EsQuery.from_query_request(request)
        query.split_results = True
        return self.search_with_query(query)

    def search_with_query(self, query: EsQuery):
        logger.info("search_with_query called", extra={"query": query})
        es_query = None
        field_names = set()
        if query.q:
            try:
                model = self.parser.parse(query.q)
                es_query = EsQueryBuilder(query.q).walk(model)
                field_names = self.field_name_collector.walk(model)
            except tatsu_exc.FailedParse as err:
                logger.info("Parse error", extra={"err": err})
                raise errors.IncompleteQuery(
                    failing_query=query.q, error_description=str(err)
                ) from err
        if query.split_results:
            ms = es_dsl.MultiSearch(using=self.es)

            for resource in query.resources:
                s = self.build_search(query, es_query, [resource], field_names)
                ms = ms.add(s)

            responses = ms.execute()
            result: dict[str, Any] = {"total": 0, "hits": {}}
            for i, response in enumerate(responses):
                result["hits"][query.resources[i]] = self._format_result(
                    query.resources, response
                ).get("hits", [])
                result["total"] += response.hits.total.value
                if query.lexicon_stats:
                    if "distribution" not in result:
                        result["distribution"] = {}
                    result["distribution"][query.resources[i]] = response.hits.total.value
        else:
            s = self.build_search(query, es_query, query.resources, field_names)
            response = s.execute()

            # TODO format response in a better way, because the whole response takes up too much space in the logs
            # logger.debug('response = {}'.format(response.to_dict()))

            logger.debug("calling _format_result")
            result = self._format_result(query.resources, response)
            if query.lexicon_stats:
                result["distribution"] = {}
                for bucket in response.aggregations.distribution.buckets:
                    key = bucket["key"]
                    result["distribution"][key.rsplit("_", 1)[0]] = bucket["doc_count"]

        return result

    def build_search(self, query, es_query, resources, field_names):
<<<<<<< HEAD
        alias_names = [
            self.mapping_repo.get_alias_name(resource) for resource in resources
        ]
        s = es_dsl.Search(using=self.es, index=alias_names)
=======
        alias_names = [self.mapping_repo.get_alias_name(resource) for resource in resources]
        s = es_dsl.Search(using=self.es, index=alias_names, doc_type="entry")
>>>>>>> 2bdec4d0
        s = self.add_runtime_mappings(s, field_names)
        s = s.extra(track_total_hits=True) # get accurate hits numbers
        if es_query is not None:
            s = s.query(es_query)

        s = s[query.from_ : query.from_ + query.size]

        if query.lexicon_stats:
            s.aggs.bucket("distribution", "terms", field="_index", size=len(resources))
        if query.sort:
            s = s.sort(*self.mapping_repo.translate_sort_fields(resources, query.sort))
        elif query.sort_dict:
            sort_fields = []
            for resource, sort in query.sort_dict.items():
                if resource in resources:
                    sort_fields.extend(self.mapping_repo.translate_sort_fields([resource], sort))
            if sort_fields:
                s = s.sort(*sort_fields)
        logger.debug("s = %s", extra={"es_query s": s.to_dict()})
        return s

    def add_runtime_mappings(self, s: es_dsl.Search, field_names: set[str]) -> es_dsl.Search:
        # When a query uses a field of the form "f.length", add a
        # runtime_mapping so it gets interpreted as "the length of the field f".
        mappings = {}
        for field in field_names:
            if field.endswith(".length"):
                base_field = field.removesuffix(".length")
                mappings[field] = {
                    "type": "long",
                    "script": {
                        "source": f"emit(doc.containsKey('{base_field}') ? doc['{base_field}'].length : 0)"
                    },
                }

        # elasticsearch_dsl doesn't know about runtime_mappings so we have to add them 'by hand'
        if mappings:
            s.update_from_dict({"runtime_mappings": mappings})
        return s

    def search_ids(self, resource_id: str, entry_ids: str):
        logger.info(
            "Called EsSearch.search_ids with:",
            extra={"resource_id": resource_id, "entry_ids": entry_ids},
        )
        entries = entry_ids.split(",")
        query = es_dsl.Q("terms", _id=entries)
        logger.debug("query", extra={"query": query})
        alias_name = self.mapping_repo.get_alias_name(resource_id)
        s = es_dsl.Search(using=self.es, index=alias_name).query(query)
        logger.debug("s", extra={"es_query s": s.to_dict()})
        response = s.execute()

        return self._format_result([resource_id], response)

    def statistics(self, resource_id: str, field: str) -> Iterable:
        alias_name = self.mapping_repo.get_alias_name(resource_id)
        s = es_dsl.Search(using=self.es, index=alias_name)
        s = s[:0]
        if (
            field in self.mapping_repo.fields[alias_name]
            and self.mapping_repo.fields[alias_name][field].analyzed
        ):
            field += ".raw"
        logger.debug(
            "Doing aggregations on resource_id: {resource_id}, on field {field}".format(
                resource_id=resource_id, field=field
            )
        )
        s.aggs.bucket("field_values", "terms", field=field, size=2147483647)
        response = s.execute()
        logger.debug("Elasticsearch response", extra={"response": response})
        return [
            {"value": bucket["key"], "count": bucket["doc_count"]}
            for bucket in response.aggregations.field_values.buckets
        ]<|MERGE_RESOLUTION|>--- conflicted
+++ resolved
@@ -240,15 +240,10 @@
         return result
 
     def build_search(self, query, es_query, resources, field_names):
-<<<<<<< HEAD
         alias_names = [
             self.mapping_repo.get_alias_name(resource) for resource in resources
         ]
         s = es_dsl.Search(using=self.es, index=alias_names)
-=======
-        alias_names = [self.mapping_repo.get_alias_name(resource) for resource in resources]
-        s = es_dsl.Search(using=self.es, index=alias_names, doc_type="entry")
->>>>>>> 2bdec4d0
         s = self.add_runtime_mappings(s, field_names)
         s = s.extra(track_total_hits=True) # get accurate hits numbers
         if es_query is not None:
