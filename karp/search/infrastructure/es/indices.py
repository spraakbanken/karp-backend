--- conflicted
+++ resolved
@@ -100,12 +100,7 @@
         logger.info("deleting entry", extra={"entry_id": entry_id, "resource_id": resource_id})
         try:
             self.es.delete(
-<<<<<<< HEAD
-                index=index_name,
-=======
                 index=resource_id,
-                doc_type="entry",
->>>>>>> 71b778c5
                 id=entry_id,
                 refresh=True,
             )
