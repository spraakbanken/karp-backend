from typing import Dict, List
import uuid

import pytest  # pyre-ignore
from fastapi import status

from karp import auth
from karp.errors import ClientErrorCodes
from karp.lex.application.queries.resources import GetEntryRepositoryId
from karp.lex.application.repositories.entry_repositories import (
    EntryUowRepositoryUnitOfWork,
)
from karp.foundation.time import utc_now
from karp.foundation.unique_id import UniqueId
from karp.foundation.value_objects.unique_id import make_unique_id
from karp.lex.application.queries import EntryDto

# from karp.application import ctx, config
# from karp.infrastructure.unit_of_work import unit_of_work


# from tests.utils import get_json

# from tests.integration_tests.common_fixtures import (
#     fixture_fa_data_client,
#     fixture_places,
# )


def get_entry_uow(container, resource_id: str):
    get_entry_repository_id = container.get(GetEntryRepositoryId)
    entry_repo_id = get_entry_repository_id.query("places")
    entry_uow_repo_uow = container.get(EntryUowRepositoryUnitOfWork)
    with entry_uow_repo_uow as uw:
        return uw.repo.get_by_id(entry_repo_id)


def init(
    client,
    entries: List[Dict],
    access_token: auth.AccessToken,
):

    for entry in entries:
        response = client.post(
            "/entries/places/add",
            json={"entry": entry},
            headers=access_token.as_header(),
        )
        assert response.status_code < 300, response.status_code
    return client


class TestEntriesRoutes:
    def test_routes_exist(self, fa_data_client):
        response = fa_data_client.post("/entries/places/add")
        assert response.status_code != status.HTTP_404_NOT_FOUND

        response = fa_data_client.post("/entries/places/update")
        assert response.status_code != status.HTTP_404_NOT_FOUND

        response = fa_data_client.put("/entries/places")
        assert response.status_code != status.HTTP_404_NOT_FOUND

        response = fa_data_client.post("/entries/places/preview")
        assert response.status_code != status.HTTP_404_NOT_FOUND


class TestAddEntry:
    def test_put_route_exist(self, fa_data_client):
        response = fa_data_client.put("/entries/places")
        assert response.status_code != status.HTTP_404_NOT_FOUND

    @pytest.mark.parametrize(
        "invalid_data",
        [
            ({},),
            ({"user": "a@b.se"},),
        ],
    )
    def test_invalid_data_returns_422(
        self,
        fa_data_client,
        invalid_data: Dict,
        write_token: auth.AccessToken,
    ):
        response = fa_data_client.post(
            "/entries/places/add",
            json=invalid_data,
            headers=write_token.as_header(),
        )
        print(f"{response.json()=}")
        assert response.status_code == status.HTTP_422_UNPROCESSABLE_ENTITY

    def test_add_with_valid_data_returns_201(
        self,
        fa_data_client,
        write_token: auth.AccessToken,
    ):

        response = fa_data_client.put(
            "/entries/places",
            json={
                "entry": {
                    "code": 203,
                    "name": "add203",
                    "population": 4,
                    "area": 50000,
                    "density": 5,
                    "municipality": [2, 3],
                }
            },
            headers=write_token.as_header(),
        )
        print(f"response. = {response.json()}")
        assert response.status_code == 201
        response_data = response.json()
        assert "newID" in response_data
<<<<<<< HEAD
        # assert response_data["newID"] == "203"
        new_id = uuid.UUID(response_data["newID"])
=======
        _new_id = UniqueId(response_data["newID"])

        entry_uow = get_entry_uow(
            fa_data_client.app.state.app_context.container, resource_id="places"
        )
        with entry_uow as uw:
            assert "203" in uw.repo.entry_ids()

    def test_add_with_valid_data_and_entity_id_returns_201(
        self,
        fa_data_client,
        write_token: auth.AccessToken,
    ):
        entity_id = make_unique_id()
        response = fa_data_client.put(
            "/entries/places",
            json={
                "entry": {
                    "code": 2078,
                    "name": "add203",
                    "population": 4,
                    "area": 50000,
                    "density": 5,
                    "municipality": [2, 3],
                },
                "id": str(entity_id)
            },
            headers=write_token.as_header(),
        )
        print(f"response. = {response.json()}")
        assert response.status_code == 201
        response_data = response.json()
        assert "newID" in response_data
        assert response_data["newID"] == entity_id
>>>>>>> fd444a60

        entry_uow = get_entry_uow(
            fa_data_client.app.state.app_context.container, resource_id="places"
        )
        with entry_uow as uw:
            assert "203" in uw.repo.entry_ids()

    def test_adding_existing_fails_with_400(
        self,
        fa_data_client,
        write_token: auth.AccessToken,
    ):
        entry_id = 204
        entry_name = f"add{entry_id}"
        response = fa_data_client.post(
            "/entries/places/add",
            json={
                "entry": {
                    "code": entry_id,
                    "name": entry_name,
                    "population": 4,
                    "area": 50000,
                    "density": 5,
                    "municipality": [2, 3],
                }
            },
            headers=write_token.as_header(),
        )
        print(f"response = {response.json()}")

        assert response.status_code == 201

        response = fa_data_client.post(
            "/entries/places/add",
            json={
                "entry": {
                    "code": entry_id,
                    "name": entry_name,
                    "population": 4,
                    "area": 50000,
                    "density": 5,
                    "municipality": [2, 3],
                }
            },
            headers=write_token.as_header(),
        )
        assert response.status_code == 400
        response_data = response.json()

        assert "error" in response_data
        assert "errorCode" in response_data
        assert ClientErrorCodes.DB_INTEGRITY_ERROR == response_data["errorCode"]
        assert (
            response_data["error"]
            == f"An entry with entry_id '{entry_id}' already exists."
        )

    def test_add_fails_with_invalid_entry(
        self,
        fa_data_client,
        write_token: auth.AccessToken,
    ):
        response = fa_data_client.post(
            "/entries/places/add", json={"entry": {}}, headers=write_token.as_header()
        )

        assert response.status_code == status.HTTP_400_BAD_REQUEST
        response_data = response.json()

        assert (
            response_data["error"] == "Missing ID field for resource 'places' in '{}'"
        )
        assert response_data["errorCode"] == ClientErrorCodes.ENTRY_NOT_VALID


class TestDeleteEntry:
    def test_delete(
        self,
        fa_data_client,
        write_token: auth.AccessToken,
    ):
        entry_id = 205
        entry_name = f"delete{entry_id}"
        response = fa_data_client.post(
            "/entries/places/add",
            json={
                "entry": {
                    "code": entry_id,
                    "name": entry_name,
                    "population": 4,
                    "area": 50000,
                    "density": 5,
                    "municipality": [2, 3],
                }
            },
            headers=write_token.as_header(),
        )

        entity_id = uuid.UUID(response.json()["newID"])
        response = fa_data_client.delete(
            f"/entries/places/{entity_id}/delete", headers=write_token.as_header()
        )

        assert response.status_code == status.HTTP_204_NO_CONTENT

        entry_uow = get_entry_uow(
            fa_data_client.app.state.app_context.container, resource_id="places"
        )
        with entry_uow as uw:
            assert uw.repo.by_entry_id(str(entry_id)).discarded
            assert str(entry_id) not in uw.repo.entry_ids()

    def test_delete_rest(
        self,
        fa_data_client,
        write_token: auth.AccessToken,
    ):
        entry_id = 205
        entry_name = f"delete{entry_id}"
        response = fa_data_client.put(
            "/entries/places",
            json={
                "entry": {
                    "code": entry_id,
                    "name": entry_name,
                    "population": 4,
                    "area": 50000,
                    "density": 5,
                    "municipality": [2, 3],
                }
            },
            headers=write_token.as_header(),
        )

        entity_id = uuid.UUID(response.json()["newID"])
        response = fa_data_client.delete(
            f"/entries/places/{entity_id}", headers=write_token.as_header()
        )

        assert response.status_code == status.HTTP_204_NO_CONTENT

        entry_uow = get_entry_uow(
            fa_data_client.app.state.app_context.container, resource_id="places"
        )
        with entry_uow as uw:
            assert uw.repo.by_entry_id(str(entry_id)).discarded
            assert str(entry_id) not in uw.repo.entry_ids()

    def test_delete_non_existing_fails(
        self,
        fa_data_client,
        write_token: auth.AccessToken,
    ):

        entry_id = uuid.uuid4()

        response = fa_data_client.delete(
            f"/entries/places/{entry_id}/delete", headers=write_token.as_header()
        )

        assert response.status_code == status.HTTP_404_NOT_FOUND

        response_data = response.json()

        assert response_data["errorCode"] == ClientErrorCodes.ENTRY_NOT_FOUND

        assert (
            response_data["error"]
            == f"Entry '{entry_id}' not found in resource 'places' (version=latest)"
        )

    def test_delete_rest_non_existing_fails(
        self,
        fa_data_client,
        write_token: auth.AccessToken,
    ):

        entry_id = "non_existing_id"

        response = fa_data_client.delete(
            f"/entries/places/{entry_id}", headers=write_token.as_header()
        )

        assert response.status_code == status.HTTP_404_NOT_FOUND

        response_data = response.json()

        assert response_data["errorCode"] == ClientErrorCodes.ENTRY_NOT_FOUND

        assert (
            response_data["error"]
            == f"Entry '{entry_id}' not found in resource 'places' (version=latest)"
        )


class TestUpdateEntry:
    def test_update_non_existing_fails(
        self,
        fa_data_client,
        write_token: auth.AccessToken,
    ):
        entry_id = "non-existent"
        response = fa_data_client.post(
            f"/entries/places/{entry_id}/update",
            json={
                "entry": {
                    "code": 3,
                    "name": "test3",
                    "population": 5,
                    "area": 50000,
                    "density": 5,
                    "municipality": [2, 3],
                },
                "message": "changes",
                "version": 1,
            },
            headers=write_token.as_header(),
        )
        assert response.status_code == status.HTTP_404_NOT_FOUND
        response_data = response.json()
        assert response_data["errorCode"] == ClientErrorCodes.ENTRY_NOT_FOUND

        assert (
            response_data["error"]
            == f"Entry '{entry_id}' not found in resource 'places' (version=latest)"
        )

    def test_update_wo_changes_succeeds(
        self,
        fa_data_client,
        write_token: auth.AccessToken,
    ):
        entry_id = 206
        entry_name = f"update{entry_id}"
        response = fa_data_client.post(
            "/entries/places/add",
            json={
                "entry": {
                    "code": entry_id,
                    "name": entry_name,
                    "population": 4,
                    "area": 50000,
                    "density": 5,
                    "municipality": [2, 3],
                }
            },
            headers=write_token.as_header(),
        )
        print(f"response = {response.json()}")

        assert response.status_code == status.HTTP_201_CREATED

        response = fa_data_client.post(
            f"/entries/places/{entry_id}/update",
            json={
                "entry": {
                    "code": entry_id,
                    "name": entry_name,
                    "population": 4,
                    "area": 50000,
                    "density": 5,
                    "municipality": [2, 3],
                },
                "message": "changes",
                "version": 1,
            },
            headers=write_token.as_header(),
        )
        assert response.status_code == status.HTTP_200_OK

    def test_update_wrong_version_fails(
        self,
        fa_data_client,
        write_token: auth.AccessToken,
    ):
        entry_id = 207
        response = fa_data_client.post(
            "/entries/places/add",
            json={
                "entry": {
                    "code": entry_id,
                    "name": "update3",
                    "population": 4,
                    "area": 50000,
                    "density": 5,
                    "municipality": [2, 3],
                }
            },
            headers=write_token.as_header(),
        )
        print(f"response = {response.json()}")

        assert response.status_code == 201

        response = fa_data_client.post(
            f"/entries/places/{entry_id}/update",
            json={
                "entry": {
                    "code": entry_id,
                    "name": "update3",
                    "population": 5,
                    "area": 50000,
                    "density": 5,
                    "municipality": [2, 3],
                },
                "message": "changes",
                "version": 2,
            },
            headers=write_token.as_header(),
            #         ),
            #         content_type='application/json',
        )
        assert response.status_code == 400
        response_data = response.json()
        assert response_data["errorCode"] == ClientErrorCodes.VERSION_CONFLICT

        assert response_data["error"] == "Version conflict. Please update entry."
        assert response_data["diff"] == [
            {"type": "CHANGE", "field": "population", "before": 4, "after": 5}
        ]

    def test_update_returns_200_on_valid_data(
        self,
        fa_data_client,
        write_token: auth.AccessToken,
    ):
        entry_id = 208
        entry_name = f"update{entry_id}"
        response = fa_data_client.post(
            "/entries/places/add",
            json={
                "entry": {
                    "code": entry_id,
                    "name": entry_name,
                    "population": 4,
                    "area": 50000,
                    "density": 5,
                    "municipality": [2, 3],
                }
            },
            headers=write_token.as_header(),
        )
        print(f"response = {response.json()}")

        assert response.status_code == 201

        response = fa_data_client.post(
            f"/entries/places/{entry_id}/update",
            json={
                "entry": {
                    "code": entry_id,
                    "name": entry_name,
                    "population": 5,
                    "area": 50000,
                    "density": 5,
                    "municipality": [2, 3],
                },
                "message": "changes",
                "version": 1,
            },
            headers=write_token.as_header(),
        )
        assert response.status_code == 200
        response_data = response.json()
        assert response_data["newID"] == str(entry_id)

        entry_uow = get_entry_uow(
            fa_data_client.app.state.app_context.container, resource_id="places"
        )
        with entry_uow as uw:
            assert uw.repo.by_entry_id(str(entry_id)).body["population"] == 5
            assert str(entry_id) in uw.repo.entry_ids()

    def test_update_several_times(
        self,
        fa_data_client,
        write_token: auth.AccessToken,
    ):
        entry_id = 209
        response = fa_data_client.post(
            "/entries/places/add",
            json={"entry": {"code": entry_id, "name": "a", "municipality": [1]}},
            headers=write_token.as_header(),
        )
        assert response.status_code == status.HTTP_201_CREATED

        for i in range(2, 10):
            response = fa_data_client.post(
                f"/entries/places/{entry_id}/update",
                json={
                    "entry": {"code": entry_id, "name": "a" * i, "municipality": [1]},
                    "message": "changes",
                    "version": i - 1,
                },
                headers=write_token.as_header(),
            )
            print(f"i = {i}: response = {response.json()}")
            assert response.status_code == status.HTTP_200_OK

    @pytest.mark.xfail()
    def test_update_entry_id(
        self,
        fa_data_client,
        write_token: auth.AccessToken,
    ):
        entry_id = 210
        response = fa_data_client.post(
            "/entries/places/add",
            json={
                "entry": {
                    "code": entry_id,
                    "name": "update3",
                    "population": 4,
                    "area": 50000,
                    "density": 5,
                    "municipality": [2, 3],
                }
            },
            headers=write_token.as_header(),
        )
        assert response.status_code == 201

        response = fa_data_client.post(
            f"places/{entry_id}/update",
            json={
                "entry": {
                    "code": entry_id + 1,
                    "name": "update3",
                    "population": 5,
                    "area": 50000,
                    "density": 5,
                    "municipality": [2, 3],
                },
                "message": "changes",
                "version": 1,
            },
            headers=write_token.as_header(),
        )
        response_data = response.json()
        print(f"{response.json()=}")
        assert str(entry_id + 1) == response_data["newID"]

        entry_uow = get_entry_uow(
            fa_data_client.app.state.app_context.container, resource_id="places"
        )
        with entry_uow as uw:
            entry_ids = uw.repo.entry_ids()
            assert str(entry_id) not in entry_ids
            assert str(entry_id + 1) in entry_ids

    def test_update_changes_last_modified(
        self,
        fa_data_client,
        write_token: auth.AccessToken,
    ):
        entry_id = 212
        before_add = utc_now()

        init(
            fa_data_client,
            [
                {"code": entry_id, "name": "last_modified1", "municipality": [1]},
            ],
            write_token,
        )

        after_add = utc_now()

        entry_uow = get_entry_uow(
            fa_data_client.app.state.app_context.container, resource_id="places"
        )
        with entry_uow as uw:
            entry = uw.repo.by_entry_id(str(entry_id))
            assert entry.last_modified > before_add
            assert entry.last_modified < after_add

        fa_data_client.post(
            f"/entries/places/{entry_id}/update",
            json={
                "entry": {
                    "code": entry_id,
                    "name": "last_modified2",
                    "municipality": [1],
                },
                "message": "changes",
                "version": 1,
            },
            headers=write_token.as_header(),
        )

        after_update = utc_now()

        with entry_uow as uw:
            entry = uw.repo.by_entry_id(str(entry_id))
            assert entry.last_modified > after_add
            assert entry.last_modified < after_update


class TestGetEntry:
    def test_get_entry_wo_auth_returns_403(self, fa_data_client):
        response = fa_data_client.get("/entries/places/204")
        assert response.status_code == status.HTTP_403_FORBIDDEN

    def test_get_entry_w_lower_auth_returns_401(
        self,
        fa_data_client,
        write_token: auth.AccessToken,
    ):
        response = fa_data_client.get(
            "/entries/places/204",
            headers=write_token.as_header(),
        )
        assert response.status_code == status.HTTP_401_UNAUTHORIZED

    def test_get_entry_by_entry_id(
        self,
        fa_data_client,
        admin_token: auth.AccessToken,
    ):
        response = fa_data_client.get(
            "/entries/places/204",
            headers=admin_token.as_header(),
        )
        assert response.status_code == status.HTTP_200_OK

        entry = EntryDto(**response.json())
        assert entry.entry_id == "204"
        assert entry.version == 1

    def test_route_w_version_exist(
        self,
        fa_data_client,
        admin_token: auth.AccessToken,
    ):
        response = fa_data_client.get(
            "/entries/places/209/5",
            headers=admin_token.as_header(),
        )
        assert response.status_code == status.HTTP_200_OK

        entry = EntryDto(**response.json())
        assert entry.entry_id == "209"
        assert entry.version == 5


class TestPreviewEntry:
    def test_preview_fails_with_422_on_invalid_data(
        self, fa_data_client, read_token: auth.AccessToken
    ):
        response = fa_data_client.post(
            "/entries/places/preview", json={}, headers=read_token.as_header()
        )
        assert response.status_code == status.HTTP_422_UNPROCESSABLE_ENTITY

    def test_preview_returns_200_on_valid_data(
        self, fa_data_client, read_token: auth.AccessToken
    ):
        response = fa_data_client.post(
            "/entries/places/preview",
            json={
                "entry": {
                    "code": 3,
                    "name": "update3",
                    "population": 4,
                    "area": 50000,
                    "density": 5,
                    "municipality": [2, 3],
                },
                "message": "test",
            },
            headers=read_token.as_header(),
        )
        print(f"{response.json()=}")
        assert response.status_code == status.HTTP_200_OK
        assert response.json()["entry"]["id"] == "3"


@pytest.mark.skip()
def test_update_wrong_id(fa_data_client, write_token: auth.AccessToken):
    response = fa_data_client.post(
        "/entries/places/add",
        json={
            "entry": {
                "code": 3,
                "name": "update3",
                "population": 4,
                "area": 50000,
                "density": 5,
                "municipality": [2, 3],
            }
        },
        headers=write_token.as_header(),
    )
    print(f"response = {response.json()}")

    assert response.status_code == 201
    entry_id = response.json()["newID"]

    with unit_of_work(using=ctx.resource_repo) as uw:
        resource = uw.get_active_resource("places")

    with unit_of_work(using=resource.entry_repository) as uw:
        entries = uw.entry_ids()
        assert len(entries) == 1
        assert entries[0] == "3"

    response = fa_data_client.post(
        f"places/{entry_id}/update",
        json={
            "entry": {
                "code": 4,
                "name": "update3",
                "population": 4,
                "area": 50000,
                "density": 5,
                "municipality": [2, 3],
            },
            "message": "changes",
            "version": 1,
        },
        headers=write_token.as_header(),
    )
    assert response.status_code == 400
    response_data = response.json()
    assert response_data["errorCode"] == ClientErrorCodes.ENTRY_ID_MISMATCH

    assert response_data["error"] == "entry_id '4' does not equal '3'"


@pytest.mark.skip()
def test_refs(fa_data_client):
    client = init(
        fa_data_client,
        [
            {
                "code": 1,
                "name": "refs1refs",
                "population": 10,
                "area": 50000,
                "density": 5,
                "municipality": [2, 3],
            },
            {
                "code": 2,
                "name": "refs2refs",
                "population": 5,
                "larger_place": 1,
                "area": 50000,
                "density": 5,
                "municipality": [2, 3],
            },
        ],
    )

    entries = get_json(client, "places/query")
    assert len(entries["hits"]) == 2
    for val in entries["hits"]:
        assert "entry" in val
        entry = val["entry"]
        print("entry = {}".format(entry))
        if entry["code"] == 1:
            assert "v_larger_place" not in entry
            assert "larger_place" not in entry
            assert "v_smaller_places" in entry
            assert entry["v_smaller_places"][0]["code"] == 2
        else:
            assert entry["v_larger_place"]["code"] == 1
            assert entry["v_larger_place"]["name"] == "refs1refs"
            assert "v_smaller_places" not in entry


@pytest.mark.skip()
def test_external_refs(fa_data_client):
    client = init(
        fa_data_client,
        [
            {
                "code": 1,
                "name": "test1",
                "population": 10,
                "area": 50000,
                "density": 5,
                "municipality": [1],
            },
            {
                "code": 2,
                "name": "test2",
                "population": 5,
                "larger_place": 1,
                "area": 50000,
                "density": 5,
                "municipality": [1, 2],
            },
            {
                "code": 3,
                "name": "test2",
                "population": 5,
                "larger_place": 1,
                "area": 50000,
                "density": 5,
                "municipality": [2],
            },
        ],
    )

    client.post(
        "municipalities/add",
        data=json.dumps(
            {
                "entry": {
                    "code": 1,
                    "name": "municipality1",
                    "state": "state1",
                    "region": "region1",
                }
            }
        ),
        content_type="application/json",
    )

    client.post(
        "municipalities/add",
        data=json.dumps(
            {
                "entry": {
                    "code": 2,
                    "name": "municipality2",
                    "state": "state2",
                    "region": "region2",
                }
            }
        ),
        content_type="application/json",
    )

    entries = get_json(client, "municipalities/query")
    for val in entries["hits"]:
        assert "entry" in val
        entry = val["entry"]

        assert "v_places" in entry
        place_codes = [place["code"] for place in entry["v_places"]]
        assert len(place_codes) == 2
        if entry["code"] == 1:
            assert 1 in place_codes
            assert 2 in place_codes
        else:
            assert 2 in place_codes
            assert 3 in place_codes

    places_entries = get_json(client, "places/query")
    for val in places_entries["hits"]:
        assert "entry" in val
        entry = val["entry"]
        assert "municipality" in entry
        assert isinstance(entry["v_municipality"], list)
        if entry["code"] == 2:
            assert {"code": 1, "name": "municipality1", "state": "state1"} in entry[
                "v_municipality"
            ]
            assert {"code": 2, "name": "municipality2", "state": "state2"} in entry[
                "v_municipality"
            ]


@pytest.mark.skip()
def test_update_refs(fa_data_client):
    client = init(
        fa_data_client,
        es,
        [
            {
                "code": 5,
                "name": "test1",
                "population": 10,
                "area": 50000,
                "density": 5,
                "municipality": [2, 3],
            },
            {
                "code": 6,
                "name": "test2",
                "population": 5,
                "larger_place": 5,
                "area": 50000,
                "density": 5,
                "municipality": [2, 3],
            },
        ],
    )

    entries = get_json(client, "places/query")
    assert len(entries["hits"]) == 2
    for val in entries["hits"]:
        assert "entry" in val
        entry = val["entry"]
        print("entry = {}".format(entry))
        if entry["code"] == 5:
            assert "v_smaller_places" in entry
            assert entry["v_smaller_places"][0]["code"] == 6

    client.delete("/places/6/delete")

    entries = get_json(client, "places/query")
    assert len(entries["hits"]) == 1
    entry = entries["hits"][0]
    assert "v_smaller_places" not in entry


@pytest.mark.skip()
def test_update_refs2(fa_data_client):
    client = init(
        fa_data_client, es, [{"code": 3, "name": "test3", "municipality": [2, 3]}]
    )

    client.post(
        "places/3/update",
        data=json.dumps(
            {
                "entry": {"code": 3, "name": "test3", "municipality": [2]},
                "message": "changes",
                "version": 1,
            }
        ),
        content_type="application/json",
    )

    entries = get_json(client, "places/query")
    assert len(entries["hits"]) == 1
    assert entries["hits"][0]["id"] == "3"
    assert entries["hits"][0]["entry"]["municipality"] == [2]
    assert (
        "v_municipality" not in entries["hits"][0]
        or len(entries["hits"][0]["municipality"]) == 0
    )
    with client.application.app_context():
        db_entry = entryread.get_entry("places", "3")
        assert len(db_entry.municipality) == 1
        assert db_entry.municipality[0].municipality == 2<|MERGE_RESOLUTION|>--- conflicted
+++ resolved
@@ -116,10 +116,6 @@
         assert response.status_code == 201
         response_data = response.json()
         assert "newID" in response_data
-<<<<<<< HEAD
-        # assert response_data["newID"] == "203"
-        new_id = uuid.UUID(response_data["newID"])
-=======
         _new_id = UniqueId(response_data["newID"])
 
         entry_uow = get_entry_uow(
@@ -145,7 +141,7 @@
                     "density": 5,
                     "municipality": [2, 3],
                 },
-                "id": str(entity_id)
+                "id": str(entity_id),
             },
             headers=write_token.as_header(),
         )
@@ -154,7 +150,6 @@
         response_data = response.json()
         assert "newID" in response_data
         assert response_data["newID"] == entity_id
->>>>>>> fd444a60
 
         entry_uow = get_entry_uow(
             fa_data_client.app.state.app_context.container, resource_id="places"
