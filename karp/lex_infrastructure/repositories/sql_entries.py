"""SQL repositories for entries."""
import logging
import typing
from typing import Dict, List, Optional, Generic, TypeVar

import injector
import regex
import sqlalchemy as sa
from sqlalchemy import sql
from sqlalchemy.orm import sessionmaker
import ulid

from karp.foundation.value_objects import UniqueId
from karp.foundation.events import EventBus
from karp.lex.domain import errors
from karp.lex.application import repositories

# from karp.domain.errors import NonExistingField, RepositoryError
from karp.lex.domain.entities.entry import (  # EntryRepositorySettings,; EntryRepository,; create_entry_repository,
    Entry,
    EntryOp,
    EntryStatus,
)
from karp.db_infrastructure import db
from karp.lex_infrastructure.sql import sql_models
from karp.db_infrastructure.sql_repository import SqlRepository
from karp.db_infrastructure.sql_unit_of_work import SqlUnitOfWork

logger = logging.getLogger(__name__)

DUPLICATE_PATTERN = r"Duplicate entry '(.+)' for key '(\w+)'"
DUPLICATE_PROG = regex.compile(DUPLICATE_PATTERN)
NO_PROPERTY_PATTERN = regex.compile(r"has no property '(\w+)'")


class SqlEntryRepository(repositories.EntryRepository, SqlRepository):
    def __init__(
        self,
        history_model,
        runtime_model,
        resource_config: Dict,
        # resource_id: str,
        # mapped_class: Any
        *,
        session: db.Session,
    ):
        if not session:
            raise TypeError("session can't be None")
        repositories.EntryRepository.__init__(self)
        SqlRepository.__init__(self, session=session)
        self.history_model = history_model
        self.runtime_model = runtime_model
        self.resource_config = resource_config
        # self.mapped_class = mapped_class
        # self.resource_id = resource_id

    @classmethod
    def from_dict(
        cls,
        name: str,
        resource_config: typing.Dict,
        *,
        session: db.Session,
    ):
        if not session:
            raise TypeError("session can't be None")
        try:
            table_name = name
        except KeyError:
            raise ValueError("Missing 'table_name' in settings.")

        # history_model = db.get_table(table_name)
        # if history_model is None:
        #     history_model = create_history_entry_table(table_name)
        # history_model.create(bind=db.engine, checkfirst=True)

        logger.warning({"table_name": table_name})
        history_model = sql_models.get_or_create_entry_history_model(table_name)

        # runtime_table = db.get_table(runtime_table_name)
        # if runtime_table is None:
        #     runtime_table = create_entry_runtime_table(
        #         runtime_table_name, history_model, settings["config"]
        #     )

        if session:
            history_model.__table__.create(bind=session.bind, checkfirst=True)
        # runtime_table.create(bind=db.engine, checkfirst=True)
        runtime_model = sql_models.get_or_create_entry_runtime_model(
            table_name, history_model, resource_config
        )
        if session:
            runtime_model.__table__.create(bind=session.bind, checkfirst=True)
            for child_model in runtime_model.child_tables.values():
                child_model.__table__.create(bind=session.bind, checkfirst=True)
        return cls(
            history_model=history_model,
            runtime_model=runtime_model,
            resource_config=resource_config,
            # resource_id=settings["resource_id"],
            session=session,
        )

    @classmethod
    def _create_repository_settings(
        cls, resource_id: str, resource_config: typing.Dict
    ) -> typing.Dict:
        return {
            "table_name": resource_id,
            "resource_id": resource_id,
        }

    def _save(self, entry: Entry):
        self._check_has_session()

        history_id = self._insert_history(entry)

        # if entry.discarded:
        #     self._session.execute(
        #         sql.delete(self.runtime_model).where(
        #             self.runtime_model.entry_id == entry.entry_id
        #         )
        #     )
        #     return

        runtime_entry_raw = self._entry_to_runtime_dict(history_id, entry)
        try:
            entry_by_entry_id = (
                self._session.query(self.runtime_model)
                .filter_by(entry_id=entry.entry_id)
                .first()
            )
            entry_by_entity_id = (
                self._session.query(self.runtime_model)
                .filter_by(entity_id=entry.entity_id)
                .first()
            )

            logger.error(
                {
                    "entry_by_entry_id": entry_by_entry_id,
                    "entry_by_entity_id": entry_by_entity_id,
                    "entry": entry.dict(),
                }
            )
            if not entry_by_entry_id:
                if not entry_by_entity_id:
                    logger.warning("adding")
                    return self._session.add(self.runtime_model(**runtime_entry_raw))
                else:
                    logger.warning("entity_id but no entry_id")
                    entry_by_entity_id.discarded = True
                    return self._session.add(self.runtime_model(**runtime_entry_raw))
                    return
            else:
                if not entry_by_entity_id:
                    logger.warning("entry_id but no entity_id")
                    for key, value in runtime_entry_raw.items():
                        setattr(entry_by_entry_id, key, value)
                    return
                else:
                    logger.warning("updating")
                    for key, value in runtime_entry_raw.items():
                        setattr(entry_by_entry_id, key, value)
                    return
            if not entry_by_entity_id:
                # if entry discarded and replaced
                logger.error(
                    {
                        "entry_by_entry_id": entry_by_entry_id,
                        "entry_by_entity_id": entry_by_entity_id,
                    }
                )
                assert entry_by_entry_id.discarded
                raise RuntimeError(f"entry = {entry.dict()}")

            if entry_by_entry_id.entity_id != entry.entity_id:
                logger.warn(
                    "entity_id changed",
                    extra={
                        "entry_by_entry_id": entry_by_entry_id,
                        "entry": entry.dict(),
                    },
                )
                # raise RuntimeError(f'entry = {entry.dict()}')

            if entry_by_entry_id.entry_id != entry.entry_id:
                logger.error(
                    {
<<<<<<< HEAD
                        "entry_by_entry_id": entry_by_entry_id,
                        "entry_by_entity_id": entry_by_entity_id,
                        "entry": entry.dict(),
=======
                        'entry_by_entry_id': entry_by_entry_id,
                        'entry_by_entity_id': entry_by_entity_id,
                        'entry': entry.dict(),
>>>>>>> 2632fe6f
                    }
                )
                raise RuntimeError(f"entry = {entry.dict()}")
            if entry_by_entity_id.entry_id != entry.entry_id:
                logger.error(
                    {"entry_by_entry_id": entry_by_entry_id, "entry": entry.dict()}
                )
                raise RuntimeError(f"entry = {entry.dict()}")

            for key, value in runtime_entry_raw.items():
                setattr(entry_by_entry_id, key, value)
        #            update_result = self._session.query(
        #                self.runtime_model
        #            ).filter_by(
        #                id=entry.id
        #            ).update(
        #                runtime_entry_raw,
        #            )
        #
        #            if update_result != 1:
        #                self._session.add(
        #                    self.runtime_model(
        #                        **runtime_entry_raw
        #                    )
        #                )
        # return self._session.add(runtime_entry)
        except db.exc.DBAPIError as exc:
            logger.exception("db error")
            raise errors.RepositoryError("db failure") from exc

    def _update(self, entry: Entry):
        self._check_has_session()
        history_id = self._insert_history(entry)

        current_db_entry = (
            self._session.query(self.runtime_model)
            .filter_by(entry_id=entry.entry_id)
            .first()
        )

        if not current_db_entry:
            raise errors.RepositoryError(f"Could not find {entry.entry_id}")

        runtime_dict = self._entry_to_runtime_dict(history_id, entry)
        for key, value in runtime_dict.items():
            setattr(current_db_entry, key, value)

    @classmethod
    def primary_key(cls):
        return "entry_id"

    def move(self, entry: Entry, *, old_entry_id: str):
        self._check_has_session()

        db_entry = (
            self._session.query(self.runtime_model)
            .filter_by(entry_id=old_entry_id)
            .first()
        )
        if not db_entry:
            raise errors.RepositoryError(f"Could not find {entry.entry_id}")
        db_entry.discarded = True

        return self.save(entry)

    def delete(self, entry: Entry):
        self._check_has_session()

        self._insert_history(entry)

        db_entry = (
            self._session.query(self.runtime_model)
            .filter_by(entry_id=entry.entry_id)
            .first()
        )
        if not db_entry:
            raise errors.RepositoryError(f"Could not find {entry.entry_id}")
        db_entry.discarded = True

    def _insert_history(self, entry: Entry):
        self._check_has_session()
        try:
            ins_stmt = db.insert(self.history_model)
            history_dict = self._entry_to_history_dict(entry)
            ins_stmt = ins_stmt.values(**history_dict)
            result = self._session.execute(ins_stmt)
            return result.lastrowid or result.returned_defaults["history_id"]
        except db.exc.DBAPIError as exc:
            raise errors.RepositoryError("db failure") from exc

    def entry_ids(self) -> List[str]:
        self._check_has_session()
        query = self._session.query(self.runtime_model).filter_by(discarded=False)
        return [row.entry_id for row in query.all()]

    def _by_entry_id(
        self,
        entry_id: str,
    ) -> Optional[Entry]:
        self._check_has_session()
        subq = (
            sql.select(
                self.history_model.entity_id,
                sa.func.max(self.history_model.last_modified).label("maxdate"),
            )
            .group_by(self.history_model.entity_id)
            .subquery("t2")
        )

        stmt = sql.select(self.history_model).join(
            subq,
            sa.and_(
                self.history_model.entity_id == subq.c.entity_id,
                self.history_model.last_modified == subq.c.maxdate,
                self.history_model.entry_id == entry_id,
            ),
        )
        stmt = stmt.order_by(self.history_model.last_modified.desc())
        query = self._session.execute(stmt).scalars()
        row = query.first()
        return self._history_row_to_entry(row) if row else None

    def _by_id(
        self,
        id: str,
        *,
        version: Optional[int] = None,
        after_date: Optional[float] = None,
        before_date: Optional[float] = None,
        oldest_first: bool = False,
    ) -> Optional[Entry]:
        self._check_has_session()
        query = self._session.query(self.history_model)
        query = query.filter_by(entity_id=id)
        if version:
            query = query.filter_by(version=version)
        elif after_date is not None:
            query = query.filter(
                self.history_model.last_modified >= after_date
            ).order_by(self.history_model.last_modified)
        elif before_date:
            query = query.filter(
                self.history_model.last_modified <= before_date
            ).order_by(self.history_model.last_modified.desc())
        elif oldest_first:
            query = query.order_by(self.history_model.last_modified)
        else:
            query = query.order_by(self.history_model.last_modified.desc())
        row = query.first()
        return self._history_row_to_entry(row) if row else None

    def history_by_entry_id(self, entry_id: str) -> List[Entry]:
        self._check_has_session()
        query = self._session.query(self.history_model)
        # query = query.join(
        #     self.runtime_table, self.history_model.c.id == self.runtime_table.c.id
        # )
        return query.filter_by(entry_id=entry_id).all()

    def teardown(self):
        """Use for testing purpose."""
        logger.info("starting teardown")
        #         for child_model in self.runtime_model.child_tables.values():
        #             print(f"droping child_model {child_model} ...")
        #             child_model.__table__.drop(bind=db.engine)
        #         print("droping runtime_model ...")
        #         self.runtime_model.__table__.drop(bind=db.engine)
        logger.info("droping history_model ...")
        self.history_model.__table__.drop(bind=self._session.bind)
        logger.info("dropped history_model")

        # db.metadata.drop_all(
        #     bind=db.engine, tables=[self.runtime_model, self.history_model]
        # )

    def all_entries(self) -> typing.Iterable[Entry]:
        self._check_has_session()

        subq = (
            sql.select(
                self.history_model.entity_id,
                sa.func.max(self.history_model.last_modified).label("maxdate"),
            )
            .group_by(self.history_model.entity_id)
            .subquery("t2")
        )

        stmt = sql.select(self.history_model).join(
            subq,
            sa.and_(
                self.history_model.entity_id == subq.c.entity_id,
                self.history_model.last_modified == subq.c.maxdate,
                self.history_model.discarded == False,
            ),
        )
        query = self._session.execute(stmt).scalars()
        # query = self._session.query(
        #     self.history_model).filter_by(discarded=False)
        return [self._history_row_to_entry(db_entry) for db_entry in query.all()]

    def get_total_entries(self) -> int:
        self._check_has_session()
        query = self._session.query(self.runtime_model.discarded).filter_by(
            discarded=False
        )
        return query.count()

    def num_entities(self) -> int:
        self._check_has_session()
        query = self._session.query(
            self.runtime_model.discarded).filter_by(discarded=False)
        return query.count()

    def num_entities(self) -> int:
        self._check_has_session()
        query = self._session.query(
            self.runtime_model.discarded).filter_by(discarded=False)
        return query.count()

    def by_referenceable(self, filters: Optional[Dict] = None, **kwargs) -> List[Entry]:
        self._check_has_session()
        # query = self._session.query(self.runtime_model)
        query = self._session.query(self.runtime_model, self.history_model).filter(
            self.runtime_model.history_id == self.history_model.history_id
        )
        if filters is None:
            if kwargs is None:
                raise RuntimeError("")
            else:
                filters = kwargs

        joined_filters = []
        simple_filters = {}

        for filter_key in filters.keys():
            # tmp = collections.defaultdict(dict)
            if filter_key in self.resource_config[
                "referenceable"
            ] and self.resource_config["fields"][filter_key].get("collection"):
                logger.debug("collection field", extra={"filter_key": filter_key})
                # child_cls = self.runtime_model.child_tables[filter_key]
                # tmp[child_cls.__tablename__][filter_key] = filters[filter_key]
                # print(f"tmp.values() = {tmp.values()}")
                joined_filters.append({filter_key: filters[filter_key]})
                # query = query.filter(
                #     getattr(self.runtime_model, filter_key).any(filters[filter_key])
                # )
                # query = self._session.query(self.runtime_model.child_tables[filter_key])
                # return query.all()
            else:
                simple_filters[filter_key] = filters[filter_key]
            # joined_filters.extend(tmp.values())

        try:
            query = query.filter_by(**simple_filters)
        except db.exc.InvalidRequestError as exc:
            match = NO_PROPERTY_PATTERN.search(str(exc))
            if match:
                raise errors.NonExistingField(match.group(1)) from exc
            else:
                raise errors.RepositoryError("Unknown invalid request") from exc

        for child_filters in joined_filters:
            child_table_name = list(child_filters.keys())[0]
            logger.debug("child table name", extra={"table_name": child_table_name})
            child_cls = self.runtime_model.child_tables[child_table_name]
            child_query = self._session.query(child_cls).filter_by(**child_filters)
            for child_e in child_query:
                logger.debug("child hit", extra={"child_hit": child_e})
            query = query.join(child_cls).filter_by(**child_filters)
        # result = query.filter_by(**kwargs).all()
        # # query = self._session.query(self.history_model)
        # # query = query.join(
        # #     self.runtime_table,
        # #     self.history_model.c.history_id == self.runtime_table.c.history_id,
        # # )
        # # result = query.filter_by(larger_place=7).all()
        # print(f"result = {result}")
        # return result
        # return query.all()
        return [self._history_row_to_entry(db_entry) for _, db_entry in query.all()]

    def get_history(
        self,
        user_id: Optional[str] = None,
        entry_id: Optional[str] = None,
        from_date: Optional[float] = None,
        to_date: Optional[float] = None,
        from_version: Optional[int] = None,
        to_version: Optional[int] = None,
        offset: int = 0,
        limit: int = 100,
    ):
        self._check_has_session()
        query = self._session.query(self.history_model)
        if user_id:
            query = query.filter_by(last_modified_by=user_id)
        if entry_id:
            query = query.filter_by(entry_id=entry_id)
        if entry_id and from_version:
            query = query.filter(self.history_model.version >= from_version)
        elif from_date is not None:
            query = query.filter(self.history_model.last_modified >= from_date)
        if entry_id and to_version:
            query = query.filter(self.history_model.version < to_version)
        elif to_date is not None:
            query = query.filter(self.history_model.last_modified <= to_date)

        paged_query = query.limit(limit).offset(offset)
        total = query.count()
        return [self._history_row_to_entry(row) for row in paged_query.all()], total

    # def _entry_to_history_row(
    #     self, entry: Entry
    # ) -> Tuple[None, UUID, str, int, float, str, Dict, EntryStatus, str, EntryOp, bool]:
    #     return (
    #         None,  # history_id
    #         entry.id,  # id
    #         entry.entry_id,  # entry_id
    #         entry.version,  # version
    #         entry.last_modified,  # last_modified
    #         entry.last_modified_by,  # last_modified_by
    #         entry.body,  # body
    #         entry.status,  # version
    #         entry.message,  # message
    #         entry.op,  # op
    #         entry.discarded,
    #     )

    def _entry_to_history_dict(
        self, entry: Entry, history_id: Optional[int] = None
    ) -> Dict:
        return {
            "history_id": history_id,
            "entity_id": entry.entity_id,
            "entry_id": entry.entry_id,
            "version": entry.version,
            "last_modified": entry.last_modified,
            "last_modified_by": entry.last_modified_by,
            "body": entry.body,
            "status": entry.status,
            "message": entry.message,
            "op": entry.op,
            "discarded": entry.discarded,
            "repo_id": entry.repo_id,
        }

    def _history_row_to_entry(self, row) -> Entry:
        return Entry(
            body=row.body,
            message=row.message,
            status=row.status,
            op=row.op,
            entity_id=row.entity_id,
            last_modified=row.last_modified,
            last_modified_by=row.last_modified_by,
            discarded=row.discarded,
            version=row.version,
            repository_id=row.repo_id,
            entry_id=row.entry_id,
            # resource_id=self.resource_id,
        )

    def _entry_to_runtime_dict(self, history_id: int, entry: Entry) -> Dict:
        _entry = {
            "entry_id": entry.entry_id,
            "history_id": history_id,
            "entity_id": entry.entity_id,
            "discarded": entry.discarded,
        }
        for field_name in self.resource_config.get("referenceable", ()):
            field_val = entry.body.get(field_name)
            if field_val is None:
                continue
            if self.resource_config["fields"][field_name].get("collection"):
                child_table = self.runtime_model.child_tables[field_name]
                for elem in field_val:
                    if field_name not in _entry:
                        _entry[field_name] = []
                    _entry[field_name].append(child_table(**{field_name: elem}))
            else:
                _entry[field_name] = field_val
        return _entry


class SqlEntryUnitOfWork(
    SqlUnitOfWork,
    repositories.EntryUnitOfWork,
):
<<<<<<< HEAD
    repository_type: str = "sql_entries_base"
=======
    repository_type: str = 'sql_entries_base'
>>>>>>> 2632fe6f

    def __init__(
        self,
        session_factory: sessionmaker,
        event_bus: EventBus,
        **kwargs,
    ):
        SqlUnitOfWork.__init__(self)
        repositories.EntryUnitOfWork.__init__(self, event_bus=event_bus, **kwargs)
        self.session_factory = session_factory
        self._entries = None
        self._session = None

    def _begin(self):
        if self._session is None:
            self._session = self.session_factory()
        if self._entries is None:
            self._entries = SqlEntryRepository.from_dict(
                name=self.table_name(),
                resource_config=self.config,
                session=self._session,
            )
        return self

    def table_name(self) -> str:
        return self.name

    @property
    def repo(self) -> SqlEntryRepository:
        if self._entries is None:
            raise RuntimeError("No entries")
        return self._entries

    @classmethod
    def from_dict(cls, settings: typing.Dict, resource_config, **kwargs):
        return cls(repo_settings=settings, resource_config=resource_config, **kwargs)

    def collect_new_events(self) -> typing.Iterable:
        if self._entries:
            return super().collect_new_events()
        else:
            return []


class SqlEntryUnitOfWorkV1(SqlEntryUnitOfWork):
<<<<<<< HEAD
    repository_type: str = "sql_entries_v1"


class SqlEntryUnitOfWorkV2(SqlEntryUnitOfWork):
    repository_type: str = "sql_entries_v2"
=======
    repository_type: str = 'sql_entries_v1'


class SqlEntryUnitOfWorkV2(SqlEntryUnitOfWork):
    repository_type: str = 'sql_entries_v2'
>>>>>>> 2632fe6f

    def table_name(self) -> str:
        u = ulid.from_uuid(self.entity_id)
        random_part = u.randomness().str
        return f"{self.name}_{random_part}"

<<<<<<< HEAD

=======
>>>>>>> 2632fe6f
# ===== Value objects =====
# class SqlEntryRepositorySettings(EntryRepositorySettings):
#     def __init__(self, *, table_name: str, config: Dict):
#         self.table_name = table_name
#         self.config = config


# @create_entry_repository.register(SqlEntryRepositorySettings)
# def _(settings: SqlEntryRepositorySettings) -> SqlEntryRepository:
#     history_model = sql_models.get_or_create_entry_history_model(settings.table_name)

#     runtime_table_name = f"runtime_{settings.table_name}"

#     runtime_model = sql_models.get_or_create_entry_runtime_model(
#         runtime_table_name, history_model, settings.config
#     )
#     return SqlEntryRepository(history_model, runtime_model, settings.config)
<<<<<<< HEAD
SqlEntryUowType = TypeVar("SqlEntryUowType", bound=SqlEntryUnitOfWork)


=======
SqlEntryUowType = TypeVar('SqlEntryUowType', bound=SqlEntryUnitOfWork)


>>>>>>> 2632fe6f
class SqlEntryUowCreator(Generic[SqlEntryUowType]):
    repository_type: str = "repository_type"

    @injector.inject
    def __init__(
        self,
        session_factory: sessionmaker,
        event_bus: EventBus,
    ):
        self._session_factory = session_factory
        self.event_bus = event_bus
        self.cache = {}

    def __call__(
        self,
        entity_id: UniqueId,
        name: str,
        config: Dict,
        connection_str: Optional[str],
        user: str,
        message: str,
        timestamp: float,
    ) -> SqlEntryUowType:
        if entity_id not in self.cache:
            self.cache[entity_id] = self._create_uow(
                entity_id=entity_id,
                name=name,
                config=config,
                connection_str=connection_str,
                last_modified_by=user,
                message=message,
                last_modified=timestamp,
                session_factory=self._session_factory,
                event_bus=self.event_bus,
            )
        return self.cache[entity_id]


<<<<<<< HEAD
class SqlEntryUowV1Creator(SqlEntryUowCreator[SqlEntryUnitOfWorkV1]):
=======
class SqlEntryUowV1Creator(
    SqlEntryUowCreator[SqlEntryUnitOfWorkV1]
):
>>>>>>> 2632fe6f
    repository_type: str = "sql_entries_v1"

    def _create_uow(self, **kwargs) -> SqlEntryUnitOfWorkV1:
        return SqlEntryUnitOfWorkV1(**kwargs)


<<<<<<< HEAD
class SqlEntryUowV2Creator(SqlEntryUowCreator[SqlEntryUnitOfWorkV2]):
=======
class SqlEntryUowV2Creator(
    SqlEntryUowCreator[SqlEntryUnitOfWorkV2]
):
>>>>>>> 2632fe6f
    repository_type: str = "sql_entries_v2"

    def _create_uow(self, **kwargs) -> SqlEntryUnitOfWorkV2:
        return SqlEntryUnitOfWorkV2(**kwargs)<|MERGE_RESOLUTION|>--- conflicted
+++ resolved
@@ -187,15 +187,9 @@
             if entry_by_entry_id.entry_id != entry.entry_id:
                 logger.error(
                     {
-<<<<<<< HEAD
                         "entry_by_entry_id": entry_by_entry_id,
                         "entry_by_entity_id": entry_by_entity_id,
                         "entry": entry.dict(),
-=======
-                        'entry_by_entry_id': entry_by_entry_id,
-                        'entry_by_entity_id': entry_by_entity_id,
-                        'entry': entry.dict(),
->>>>>>> 2632fe6f
                     }
                 )
                 raise RuntimeError(f"entry = {entry.dict()}")
@@ -405,14 +399,16 @@
 
     def num_entities(self) -> int:
         self._check_has_session()
-        query = self._session.query(
-            self.runtime_model.discarded).filter_by(discarded=False)
+        query = self._session.query(self.runtime_model.discarded).filter_by(
+            discarded=False
+        )
         return query.count()
 
     def num_entities(self) -> int:
         self._check_has_session()
-        query = self._session.query(
-            self.runtime_model.discarded).filter_by(discarded=False)
+        query = self._session.query(self.runtime_model.discarded).filter_by(
+            discarded=False
+        )
         return query.count()
 
     def by_referenceable(self, filters: Optional[Dict] = None, **kwargs) -> List[Entry]:
@@ -585,11 +581,7 @@
     SqlUnitOfWork,
     repositories.EntryUnitOfWork,
 ):
-<<<<<<< HEAD
     repository_type: str = "sql_entries_base"
-=======
-    repository_type: str = 'sql_entries_base'
->>>>>>> 2632fe6f
 
     def __init__(
         self,
@@ -635,29 +627,18 @@
 
 
 class SqlEntryUnitOfWorkV1(SqlEntryUnitOfWork):
-<<<<<<< HEAD
     repository_type: str = "sql_entries_v1"
 
 
 class SqlEntryUnitOfWorkV2(SqlEntryUnitOfWork):
     repository_type: str = "sql_entries_v2"
-=======
-    repository_type: str = 'sql_entries_v1'
-
-
-class SqlEntryUnitOfWorkV2(SqlEntryUnitOfWork):
-    repository_type: str = 'sql_entries_v2'
->>>>>>> 2632fe6f
 
     def table_name(self) -> str:
         u = ulid.from_uuid(self.entity_id)
         random_part = u.randomness().str
         return f"{self.name}_{random_part}"
 
-<<<<<<< HEAD
-
-=======
->>>>>>> 2632fe6f
+
 # ===== Value objects =====
 # class SqlEntryRepositorySettings(EntryRepositorySettings):
 #     def __init__(self, *, table_name: str, config: Dict):
@@ -675,15 +656,9 @@
 #         runtime_table_name, history_model, settings.config
 #     )
 #     return SqlEntryRepository(history_model, runtime_model, settings.config)
-<<<<<<< HEAD
 SqlEntryUowType = TypeVar("SqlEntryUowType", bound=SqlEntryUnitOfWork)
 
 
-=======
-SqlEntryUowType = TypeVar('SqlEntryUowType', bound=SqlEntryUnitOfWork)
-
-
->>>>>>> 2632fe6f
 class SqlEntryUowCreator(Generic[SqlEntryUowType]):
     repository_type: str = "repository_type"
 
@@ -722,26 +697,14 @@
         return self.cache[entity_id]
 
 
-<<<<<<< HEAD
 class SqlEntryUowV1Creator(SqlEntryUowCreator[SqlEntryUnitOfWorkV1]):
-=======
-class SqlEntryUowV1Creator(
-    SqlEntryUowCreator[SqlEntryUnitOfWorkV1]
-):
->>>>>>> 2632fe6f
     repository_type: str = "sql_entries_v1"
 
     def _create_uow(self, **kwargs) -> SqlEntryUnitOfWorkV1:
         return SqlEntryUnitOfWorkV1(**kwargs)
 
 
-<<<<<<< HEAD
 class SqlEntryUowV2Creator(SqlEntryUowCreator[SqlEntryUnitOfWorkV2]):
-=======
-class SqlEntryUowV2Creator(
-    SqlEntryUowCreator[SqlEntryUnitOfWorkV2]
-):
->>>>>>> 2632fe6f
     repository_type: str = "sql_entries_v2"
 
     def _create_uow(self, **kwargs) -> SqlEntryUnitOfWorkV2:
