--- conflicted
+++ resolved
@@ -12,7 +12,6 @@
         es-version: [6.8.3, 7.3.2]
 
     steps:
-<<<<<<< HEAD
     - uses: actions/checkout@v1
     - name: Set up Python ${{ matrix.python-version }}
       uses: actions/setup-python@v1
@@ -56,51 +55,4 @@
         pip install -e .[elasticsearch7]
     - name: Test with pytest
       run: |
-        pytest --cov=src/ --cov-report=term tests
-=======
-      - uses: actions/checkout@v1
-      - name: Set up Python ${{ matrix.python-version }}
-        uses: actions/setup-python@v1
-        with:
-          python-version: ${{ matrix.python-version }}
-      - name: Install dependencies
-        run: |
-          python -m pip install --upgrade pip
-          pip install -Ur requirements-dev.txt
-          pip install -e .
-      - name: Lint with flake8
-        run: |
-          pip install flake8
-          # stop the build if there are Python syntax errors or undefined names
-          flake8 src tests setup.py wsgi.py --count --select=E9,F63,F7,F82 --show-source --statistics
-          # exit-zero treats all errors as warnings. The GitHub editor is 127 chars wide
-          flake8 src tests setup.py wsgi.py --count --exit-zero --max-complexity=10 --max-line-length=127 --statistics
-      - name: Lint with pylint
-        run: |
-          pip install pylint
-          pylint --rcfile=.pylintrc --exit-zero src
-      - name: Install Elasticsearch 6
-        if: startsWith( matrix.es-version, '6')
-        run: |
-          wget https://artifacts.elastic.co/downloads/elasticsearch/elasticsearch-${{ matrix.es-version }}.tar.gz
-          tar -xzf elasticsearch-${{ matrix.es-version }}.tar.gz
-          echo "ELASTICSEARCH_ENABLED=True" >> .env
-          echo "ES_HOME=`realpath elasticsearch-${{ matrix.es-version }}`" >> .env
-          cat .env
-          pip install -e .[elasticsearch6]
-      - name: Install python lib for Elasticsearch 7
-        if: startsWith( matrix.es-version, '7')
-        run: |
-          wget https://artifacts.elastic.co/downloads/elasticsearch/elasticsearch-${{ matrix.es-version }}-linux-x86_64.tar.gz
-          tar -xzf elasticsearch-${{ matrix.es-version }}-linux-x86_64.tar.gz
-          echo "ELASTICSEARCH_ENABLED=True" >> .env
-          echo "ES_HOME=`realpath elasticsearch-${{ matrix.es-version }}`" >> .env
-          cat .env
-          pip install -e .[elasticsearch7]
-      - name: Test with pytest
-        run: |
-          source .env
-          echo "ES_HOME=$ES_HOME"
-          echo "ELASTICSEARCH_ENABLED=$ELASTICSEARCH_ENABLED"
-          pytest --cov=src/ --cov-report=term tests
->>>>>>> 09e06f76
+        pytest --cov=src/ --cov-report=term tests