# Karp TNG backend

[![Build Status](https://github.com/spraakbanken/karp-backend/workflows/Build/badge.svg)](https://github.com/spraakbanken/karp-backend/actions)

<<<<<<< HEAD
This in the next version of Karp backend, [for the legacy version (v5)](https://github.com/spraakbanken/karp-backend-v5).

## Setup

This project uses [poetry](https://) and
=======
This in the version 6 of Karp backend.

## Setup

This project uses [poetry](https://python-poetry.org) and
>>>>>>> fa4d1da6
[MariaDB](https://mariadb.org/).

1. Run `make install` or `make install-dev` for a develop-install (VENV_NAME defaults to .venv)
2. Install MariaDB and create a database
3. Setup environment variables (can be placed in a `.env` file in the root and then **?** `pipenv run` sets those):
   ```
   export MARIADB_DATABASE=<name of database>
   export MARIADB_USER=<database user>
   export MARIADB_PASSWORD=<user's password>
   export MARIADB_HOST=localhost
   export AUTH_JWT_PUBKEY_PATH=/path/to/pubkey
   ```
4. Activate the virtual environment by running: `source <VENV_NAME>/bin/activate` (VENV_NAME defaults to .venv)
5. Run `make init-db` to initialize database
   or `source <VENV_NAME>/bin/activate` and then `alembic upgrade head`
6. Run `make run-dev` to start development server

   or `source <VENV_NAME>/bin/activate` and then `python wsgi.py`

7. To setup Elasticsearch, download Elasticsearch 6.x or 7.x and start it
8. Install elasticsearch python libs for the right version
   1. If you use Elasticsearch 6.x, run `source <VENV_NAME>/bin/activate` and `pip install -e .[elasticsearch6]`
   2. If you use Elasticsearch 7.x, run `source <VENV_NAME>/bin/activate` and `pip install -e .[elasticsearch7]`
9. Add environment variables

```
export ES_ENABLED=true
export ELASTICSEARCH_HOST=localhost:9200
```

## Create test resources

1. `source <VENV_NAME>/bin/activate` and then:
2. `karp-cli create --config tests/data/config/places.json`
3. `karp-cli import --resource_id places --version 1 --data tests/data/places.jsonl`
4. Do the same for `municipalities`
5. `karp-cli publish --resource_id places --version 1`
6. `karp-cli publish --resource_id municipalities --version 1`

## Pre-processing data before publishing

Can be used to have less downtime, because sometimes the preprocessing may
be faster on another machine than the machine that talks to Elasticsearch.
Do `create` and `import` on both machines, with the same data. Use
machine 1 to preprocess and use result on machine 2.

1. Create resource and import data as usual.
2. Run `karp-cli preprocess --resource_id places --version 2 --filename places_preprocessed`

   `places_preprocessed` will contain a pickled dataset containing everything that is needed

3. Run `karp-cli publish_preprocessed --resource_id places --version 2 --data places_preprocessed`
4. Alternatively run `karp-cli reindex_preprocessed --resource_id places --data places_preprocessed`
   , if the resource was already published.

## Technologies

### Python

- Pipenv
- Flask
- SQLAlchemy
- Click
- Elasticsearch
- Elasticsearch DSL

### Databases

- MariaDB
- Elasticsearch

## Development

### Version handling

Version can be bumped with [`bumpversion`](https://pypi.org/project/bumpversion/).

Usage:

- Increase patch number `a.b.X => a.b.(X+1)`: `bumpversion patch`
- Increase minor number `a.X.c => a.(X+1).c`: `bumpversion minor`
- Increase major number `X.b.c => (X+1).b.c`: `bumpversion major`
- To custom version `a.b.c => X.Y.Z`: `bumpversion --new-version X.Y.Z`

`bumpversion` is configured in [`.bumpversion.cfg`](.bumpversion.cfg).

The version is changed in the following files:

- [`setup.py`](setup.py)
- [`src/karp/__init__.py`](src/karp/__init__.py)
- [`.bumpversion.cfg`](.bumpversion.cfg)
- [`doc/karp_api_spec.yaml`](doc/karp_api_spec.yaml)<|MERGE_RESOLUTION|>--- conflicted
+++ resolved
@@ -2,19 +2,11 @@
 
 [![Build Status](https://github.com/spraakbanken/karp-backend/workflows/Build/badge.svg)](https://github.com/spraakbanken/karp-backend/actions)
 
-<<<<<<< HEAD
-This in the next version of Karp backend, [for the legacy version (v5)](https://github.com/spraakbanken/karp-backend-v5).
-
-## Setup
-
-This project uses [poetry](https://) and
-=======
-This in the version 6 of Karp backend.
+This in the version 6 of Karp backend, [for the legacy version (v5)](https://github.com/spraakbanken/karp-backend-v5).
 
 ## Setup
 
 This project uses [poetry](https://python-poetry.org) and
->>>>>>> fa4d1da6
 [MariaDB](https://mariadb.org/).
 
 1. Run `make install` or `make install-dev` for a develop-install (VENV_NAME defaults to .venv)
