<!-- @format -->

# Karp backend

[![Build Status](https://github.com/spraakbanken/karp-backend/workflows/Build/badge.svg)](https://github.com/spraakbanken/karp-backend/actions)
[![CodeScene Code Health](https://codescene.io/projects/24151/status-badges/code-health)](https://codescene.io/projects/24151)
[![codecov](https://codecov.io/gh/spraakbanken/karp-backend/branch/main/graph/badge.svg?token=iwTQnHKOpm)](https://codecov.io/gh/spraakbanken/karp-backend)

This is a monorepo containing the following projects:

- **karp-lex-core** [![PyPI version](https://badge.fury.io/py/karp-lex-core.svg)](https://badge.fury.io/py/karp-lex-core)

- **karp-backend** [![PyPI version](https://badge.fury.io/py/karp-backend.svg)](https://badge.fury.io/py/karp-backend)

This is the version 6 of Karp backend, [for the legacy version (v5)](https://github.com/spraakbanken/karp-backend-v5).

## Development

This project uses [poetry](https://python-poetry.org).

The metadata and source-code to each project lives in `<project-name>`.

A Makefile is provided to simplify tasks.

### Getting started

1. First clone this repo: `git clone` or `gh repo clone` (if using github-cli).

2. Install dependencies:

  `make dev` (or `make install-dev`)

3. Install MariaDB and create a database

4. Setup environment variables (can be placed in a `.env` file in the root and then **?** `poetry run` sets those):
   ```
   export DB_DATABASE=<name of database>
   export DB_USER=<database user>
   export DB_PASSWORD=<user's password>
   export DB_HOST=localhost
   export AUTH_JWT_PUBKEY_PATH=/path/to/pubkey
   ```
5. Activate the virtual environment by running: `poetry shell`
6. Run `karp-cli db up` to initialize database
7. Run `make serve` or `make serve-w-reload` to start development server

   or `poetry shell` and then `uvicorn --factory karp.karp_v6_api.main:create_app`

<<<<<<< HEAD
8. To setup Elasticsearch, download Elasticsearch 8.x and start it
=======
8. To setup Elasticsearch, download Elasticsearch 6.x and run the
   following commands from the `elasticsearch-8.XXX` directory:
   ```
   bin/elasticsearch-plugin install analysis-phonetic
   bin/elasticsearch-plugin install analysis-icu
   ```
   Then run `bin/elasticsearch` to start it.
>>>>>>> 87292608
9. Add environment variables

```
export ES_ENABLED=true
export ELASTICSEARCH_HOST=http://localhost:9200
```

## Create test resources

1. `poetry shell` and then:
2. `karp-cli resource create assets/testing/config/places.json`
3. `karp-cli entries add places assets/testing/data/places.jsonl`
4. Do the same for `municipalities`
5. `karp-cli resource publish places 1`
6. `karp-cli resource publish municipalities 1`

## Technologies

### Python

- Python >= 3.10
- Poetry >= 1.3
- FastAPI
- SQLAlchemy
- Typer
- Elasticsearch
- Elasticsearch DSL

### Databases

- MariaDB
- Elasticsearch

### Testing

The tests are organized in unit, integration and end-to-end tests.

#### Unit tests

These test should have no infrastructure dependencies and should run fast.

Run them by:

- From repo root:
  - `make test` (or `make unit-tests`)
  - `make unit-tests-w-coverage` or `make cov-report=xml unit-tests-w-coverage`
  - `make test-w-coverage tests/unit`
  - `make unit-tests-w-coverage` or `make cov_report=xml unit-tests-w-coverage`
  - `make all_tests="tests/unit" test-w-coverage`

#### Integration tests

These test have some infrastructure dependencies and should run slower.

Run them by:

- From repo root:
  - `make integration-tests`
  - `make integration-tests-w-coverage` or `make cov-report=xml integration-tests-w-coverage`
  - `make test-w-coverage tests/integration`
  - `make integration-tests-w-coverage` or `make cov_report=xml integration-tests-w-coverage`
  - `make all_tests=tests/integration test-w-coverage`

#### End-to-end tests

These test have all infrastructure dependencies and should run slowest.

Run them by:

- From repo root:
  - `make e2e-tests`
  - `make e2e-tests-w-coverage` or `make cov-report=xml e2e-tests-w-coverage`
  - `make test-w-coverage tests/e2e`
  - `make e2e-tests-w-coverage` or `make cov_report=xml e2e-tests-w-coverage`
  - `make all_tests=tests/e2e test-w-coverage`

#### All tests

These test have all infrastructure dependencies and should run slowest.

Run them by:

- From repo root:
  - `make all-tests`
  - `make test-w-coverage` or `make cov-report=xml test-w-coverage`
  - `make all-tests-w-coverage`
  - `make test-w-coverage` or `make cov_report=xml test-w-coverage`
  - `make all-tests-w-coverage`

### Linting

Linting is done by [`ruff`](https://beta.ruff.rs/docs/).

Run with `make lint`. Settings are in `ruff.toml`.

Usual commands for `ruff` is:

- `ruff --fix <path>` tries to fix linting problems.
- `ruff --add-noqa <path>` add noqa:s (silence lint) to each line that needs

### Formatting

Formatting is done by `black`.

Run formatter with `make fmt`, check if formatting is needed `make check-fmt`.

### Type checking

Type checking is done by `mypy`

Currently only `karp-lex-core` is expected to pass type-checking.
The goal is that also `karp-backend` should pass type-checking.

### Continous Integration

This projects uses Github Actions to test and check the code.

- When pushing a commit to Github:
  - All tests are run and coverage is uploaded to [`codecov`](https://codecov.io/gh/spraakbanken/karp-backend).
  - All code is linted and expected to pass.
  - All code is checked if it is formatted.
  - All code is type-checked and for `karp-lex-core` it is expected to pass.
- All above also apply to Pull Requests.

### Version handling

Version can be bumped with [`bump2version`](https://pypi.org/project/bump2version/).

Usage for:

- Increase patch number `a.b.X => a.b.(X+1)`:
  - From repo root for project `<project>`
    - `make project=<project> bumpversion`
  - From project root
    - `make bumpversion`
    - `bump2version patch`
- Increase minor number `a.X.c => a.(X+1).0`:
  - From repo root for project `<project>`
    - `make project=<project> part=minor bumpversion`
  - From project root
    - `make part=minor bumpversion`
    - `bump2version minor`
- Increase major number `X.b.c => (X+1).0.0`:
  - From repo root for project `<project>`
    - `make project=<project> part=major bumpversion`
  - From project root
    - `make part=major bumpversion`
    - `bump2version major`
- To custom version `a.b.c => X.Y.Z`:
  - From repo root for project `<project>`
    - `make project=<project> part="--new-version X.Y.Z" bumpversion`
  - From project root
    - `make part="--new-version X.Y.Z" bumpversion`
    - `bumpversion --new-version X.Y.Z`

`bump2version` is configured in [`karp-backend/.bumpversion.cfg`](karp-backend/.bumpversion.cfg) and [`karp-lex-core/.bumpversion.cfg`](karp-lex-core/.bumpversion.cfg).

`bump2version` will update version in specific files, commit them and create a tag.

For releasing a new version:

- `make publish`
- `git push origin main --tags`<|MERGE_RESOLUTION|>--- conflicted
+++ resolved
@@ -46,17 +46,13 @@
 
    or `poetry shell` and then `uvicorn --factory karp.karp_v6_api.main:create_app`
 
-<<<<<<< HEAD
-8. To setup Elasticsearch, download Elasticsearch 8.x and start it
-=======
-8. To setup Elasticsearch, download Elasticsearch 6.x and run the
+8. To setup Elasticsearch, download Elasticsearch 8.x and run the
    following commands from the `elasticsearch-8.XXX` directory:
    ```
    bin/elasticsearch-plugin install analysis-phonetic
    bin/elasticsearch-plugin install analysis-icu
    ```
    Then run `bin/elasticsearch` to start it.
->>>>>>> 87292608
 9. Add environment variables
 
 ```
