--- conflicted
+++ resolved
@@ -198,40 +198,8 @@
 @query_api.route('/<resources>/query', methods=['GET'])
 @query_api.route('/query/<resources>', methods=['GET'])
 def query_w_resources(resources: str):
-<<<<<<< HEAD
     response = search.search.search(resources.split(','))
     return jsonify(response)
-=======
-    resources = resources.split(',')
-    result = {}
-    query_params = read_general_arguments()
-    query_params.resources = resources
-    for resource_id in resources:
-        resource_result = {}
-        resource = get_resource(resource_id)
-        query_params = read_resource_arguments(query_params, resource)
-        print("/query got resource: {resource}".format(resource=resource_id))
-        print(resource)
-        print(query_params)
-        if not user_is_authorized(resource=resource,
-                                  fields=query_params.fields):
-            return jsonify({'status': 'forbidden'}), 403
-
-        hits: List[str] = []
-
-        for i in range(query_params.from_, query_params.from_ + query_params.size):
-            hits.append("{}[{}]".format(resource_id, str(i)))
-
-        resource_result['hits'] = hits
-
-        # es_result = search.search(resource_id, resource.version, simple_query="Kommun")
-        # resource_result['es'] = es_result
-        result[resource_id] = resource_result
-
-    result['query_params'] = repr(query_params)
-
-    print(result)
-    return jsonify(result), 200
 
 
 @query_api.route('/<resource_id>/<entry_id>/get_indexed', methods=['GET'])
@@ -246,5 +214,4 @@
         'id': response[0].meta.id,
         'version': -1
     }
-    return jsonify(result), 200
->>>>>>> 1c069912
+    return jsonify(result), 200