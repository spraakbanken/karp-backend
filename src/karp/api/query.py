--- conflicted
+++ resolved
@@ -219,7 +219,6 @@
         return True
 
 
-<<<<<<< HEAD
 @query_api.route('/<resources>/query', methods=['GET'])
 @query_api.route('/query/<resources>', methods=['GET'])
 def query_w_resources(resources: str):
@@ -243,9 +242,8 @@
         'id': response[0].meta.id,
         'version': -1
     }
+
     return jsonify(result), 200
-=======
-
 
 
 def get_fields(name: str, include_fields: List[str], exclude_fields: List[str]) -> List[str]:
@@ -278,26 +276,6 @@
     return params
 
 
-@query_api.route('/<resources>/query', methods=['GET'])
-@query_api.route('/query/<resources>', methods=['GET'])
-def query_w_resources(resources: str):
-    # authorization
-    query_params = parse_arguments(request.args, resources)
-    resource_ids = resources.split(',')
-
-    for resource_id in resource_ids:
-        fields = get_fields(resource_id,
-                          include_fields=arg_get('include_fields', util.convert.str2list(',')),
-                          exclude_fields=arg_get('exclude_fields', util.convert.str2list(',')))
-        if not user_is_authorized(resource=resource_id,
-                                  fields=fields,
-                                  mode="read"):
-            return jsonify({'status': 'forbidden'}), 403
-
-    query = search.build_query()
-    result = search.search(query)
-
-    return jsonify(result), 200
 
     # resources = resources.split(',')
     # result = {}
@@ -328,5 +306,4 @@
     # result['query_params'] = repr(query_params)
     #
     # print(result)
-    # return jsonify(result), 200
->>>>>>> 2aece8e4
+    # return jsonify(result), 200