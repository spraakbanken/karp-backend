--- conflicted
+++ resolved
@@ -10,37 +10,21 @@
 edit_api = Blueprint('edit_api', __name__)
 
 
-<<<<<<< HEAD
 @edit_api.route('/<resource_id>/<entry_id>')
 def get_entry_for_editing(resource_id, entry_id):
-    db_entry = entrymgr.get_entry(resource_id, entry_id)
+    db_entry = entryread.get_entry(resource_id, entry_id)
     result = {
         'id': entry_id,
         'version': -1,  # TODO: version are only available in history right now
         'entry': json.loads(db_entry.body)
     }
     return flask_jsonify(result)
-=======
-@edit_api.route('/<resource_id>/add', methods=['POST'])
-def add_entry(resource_id):
-    """
-    Example add: `curl -XPOST http://localhost:5000/entry?resource=places
-                 -d '{"name": "Göteborg", "population": 3, "area": 30000}' -H "Content-Type: application/json"`
-    """
-    data = request.get_json()
-    new_id = entrywrite.add_entry(resource_id, data)
-    return flask_jsonify({'status': 'added', 'newID': new_id}), 201
->>>>>>> 3e4b5df6
 
 
 @edit_api.route('/<resource_id>/add', methods=['POST'])
 def add_entry(resource_id):
     data = request.get_json()
-<<<<<<< HEAD
-    new_id = entrymgr.add_entry(resource_id, data['entry'], message=data['message'])
-=======
-    new_id = entrywrite.add_entry(resource_id, data['doc'], message=data['message'])
->>>>>>> 3e4b5df6
+    new_id = entrywrite.add_entry(resource_id, data['entry'], message=data['message'])
     return flask_jsonify({'status': 'added', 'newID': new_id}), 201
 
 
@@ -65,12 +49,7 @@
 @edit_api.route('/<resource_id>/<entry_id>/update', methods=['POST'])
 def update_entry(resource_id, entry_id):
     data = request.get_json()
-<<<<<<< HEAD
-    version = data['version']  # TODO: use this
-    entrymgr.update_entry(resource_id, entry_id, data['entry'], message=data['message'])
-=======
-    entrywrite.update_entry(resource_id, entry_id, data['doc'], message=data['message'])
->>>>>>> 3e4b5df6
+    entrywrite.update_entry(resource_id, entry_id, data['entry'], message=data['message'])
     return flask_jsonify({'status': 'updated'})
 
 
