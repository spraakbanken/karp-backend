from typing import Optional, Dict
import json
import collections

<<<<<<< HEAD
from sb_json_tools import jt_diff
=======
from sb_json_tools import jsondiff

>>>>>>> 00c470d7
from karp.resourcemgr import get_resource
from .resource import Resource
import karp.errors as errors


def get_entries_by_column(resource_obj: Resource, filters):
    config = resource_obj.config
    cls = resource_obj.model
    query = cls.query

    joined_filters = []
    simple_filters = {}

    for filter_key in filters.keys():
        tmp = collections.defaultdict(dict)
        if filter_key in config['referenceable'] and config['fields'][filter_key].get('collection', False):
            child_cls = cls.child_tables[filter_key]
            tmp[child_cls.__tablename__][filter_key] = filters[filter_key]
        else:
            simple_filters[filter_key] = filters[filter_key]
        joined_filters.extend(tmp.values())

    query = query.filter_by(**simple_filters)

    for child_filters in joined_filters:
        child_cls = cls.child_tables[list(child_filters.keys())[0]]
        query = query.join(child_cls).filter_by(**child_filters)

    return [
        {
            'id': db_entry.id,
            'entry_id': db_entry.entry_id,
            'entry': json.loads(db_entry.body)
        }
        for db_entry in query
        ]


def get_entry(resource_id: str, entry_id: str, version: Optional[int] = None):
    resource = get_resource(resource_id, version=version)
    return get_entry_by_entry_id(resource, entry_id)


def get_entry_by_entry_id(resource: Resource, entry_id: str):
    cls = resource.model
    return cls.query.filter_by(entry_id=entry_id).first()


def diff(resource_obj: Resource, entry_id: str, from_version: int = None, to_version: int = None,
         from_date: Optional[int] = None, to_date: Optional[int] = None, entry: Optional[Dict] = None):
    src = resource_obj.model.query.filter_by(entry_id=entry_id).first()

    query = resource_obj.history_model.query.filter_by(entry_id=src.id)
    timestamp_field = resource_obj.history_model.timestamp

    if from_version:
        obj1_query = query.filter_by(version=from_version)
    elif from_date is not None:
        obj1_query = query.filter(timestamp_field >= from_date).order_by(timestamp_field)
    else:
        obj1_query = query.order_by(timestamp_field)
    if to_version:
        obj2_query = query.filter_by(version=to_version)
    elif to_date is not None:
        obj2_query = query.filter(timestamp_field <= to_date).order_by(timestamp_field.desc())
    else:
        obj2_query = None

    obj1 = obj1_query.first()
    obj1_body = json.loads(obj1.body) if obj1 else None

    if obj2_query:
        obj2 = obj2_query.first()
        obj2_body = json.loads(obj2.body) if obj2 else None
    elif entry is not None:
        obj2 = None
        obj2_body = entry
    else:
        obj2 = query.order_by(timestamp_field.desc()).first()
        obj2_body = json.loads(obj2.body) if obj2 else None

    if not obj1_body or not obj2_body:
        raise errors.KarpError('diff impossible!')

    return jt_diff.compare(obj1_body, obj2_body), obj1.version, obj2.version if obj2 else None


def get_history(resource_id: str, user_id: Optional[str] = None, entry_id: Optional[str] = None,
                from_date: Optional[int] = None, to_date: Optional[int] = None,
                from_version: Optional[int] = None, to_version: Optional[int] = None,
                current_page: Optional[int] = 0, page_size: Optional[int] = 100):
    resource_obj = get_resource(resource_id)
    timestamp_field = resource_obj.history_model.timestamp
    query = resource_obj.history_model.query
    if user_id:
        query = query.filter_by(user_id=user_id)
    if entry_id:
        current_entry = resource_obj.model.query.filter_by(entry_id=entry_id).first()
        query = query.filter_by(entry_id=current_entry.id)

    version_field = resource_obj.history_model.version
    if entry_id and from_version:
        query = query.filter(version_field >= from_version)
    elif from_date is not None:
        query = query.filter(timestamp_field >= from_date)
    if entry_id and to_version:
        query = query.filter(version_field < to_version)
    elif to_date is not None:
        query = query.filter(timestamp_field <= to_date)

    paged_query = query.limit(page_size).offset(current_page*page_size)
    total = query.count()

    result = []
    for history_entry in paged_query:
        # TODO fix this, entry_id in history refers to the "normal" id in non-history table
        entry_id = resource_obj.model.query.filter_by(id=history_entry.entry_id).first().entry_id
        # TODO fix this, we should get the diff in another way, probably store the diffs directly in the database
        entry_version = history_entry.version
        if entry_version > 1:
            previous_body = json.loads(resource_obj.history_model.query.filter_by(entry_id=history_entry.entry_id,
                                                                                  version=entry_version-1).first().body)
        else:
            previous_body = {}
        history_diff = jt_diff.compare(previous_body, json.loads(history_entry.body))
        result.append({
            'timestamp': history_entry.timestamp,
            'message': history_entry.message if history_entry.message else '',
            'entry_id': entry_id,
            'version': entry_version,
            'op': history_entry.op,
            'user_id': history_entry.user_id,
            'diff': history_diff
        })

    return result, total


def get_entry_history(resource_id, entry_id, version):
    resource_obj = get_resource(resource_id)
    db_id = resource_obj.model.query.filter_by(entry_id=entry_id).first().id
    result = resource_obj.history_model.query.filter_by(entry_id=db_id, version=version).first()
    return {
        'id': entry_id,
        'resource': resource_id,
        'version': version,
        'entry': json.loads(result.body),
        'last_modified_by': result.user_id,
        'last_modified': result.timestamp
    }<|MERGE_RESOLUTION|>--- conflicted
+++ resolved
@@ -2,12 +2,8 @@
 import json
 import collections
 
-<<<<<<< HEAD
-from sb_json_tools import jt_diff
-=======
 from sb_json_tools import jsondiff
 
->>>>>>> 00c470d7
 from karp.resourcemgr import get_resource
 from .resource import Resource
 import karp.errors as errors
