--- conflicted
+++ resolved
@@ -6,12 +6,6 @@
 
 import fastjsonschema  # pyre-ignore
 
-<<<<<<< HEAD
-from flask import current_app # pyre-ignore
-import elasticsearch.helpers # pyre-ignore
-
-=======
->>>>>>> 01861f36
 from karp import get_resource_string
 from karp.database import Resources
 from karp.database import create_sqlalchemy_class
