import json

from typing import BinaryIO
from typing import Tuple
from typing import Dict
from typing import List

import fastjsonschema  # pyre-ignore
import logging
import collections

from karp import get_resource_string
from karp.database import ResourceDefinition
from karp.database import get_or_create_resource_model, get_or_create_history_model
from karp.database import db
from karp.database import get_next_resource_version
from karp.database import get_active_resource_definition
from karp.database import get_resource_definition

from karp.util.json_schema import create_entry_json_schema
from karp.errors import ResourceNotFoundError

from .resource import Resource

_logger = logging.getLogger('karp')

resource_models = {}  # Dict
history_models = {}  # Dict
resource_configs = {}  # Dict
resource_versions = {}  # Dict[str, int]


def get_available_resources() -> List[ResourceDefinition]:
    return ResourceDefinition.query.filter_by(active=True)


def get_resource(resource_id: str, version: int=None) -> Resource:
    if not version:
        resource_def = get_active_resource_definition(resource_id)
        if not resource_def:
            raise ResourceNotFoundError(resource_id)
        if resource_id not in resource_models:
            setup_resource_class(resource_id)
        return Resource(model=resource_models[resource_id],
                        history_model=history_models[resource_id],
                        resource_def=resource_def,
                        version=resource_versions[resource_id],
                        config=resource_configs[resource_id])
    else:
        resource_def = get_resource_definition(resource_id, version)
        if not resource_def:
            raise ResourceNotFoundError(resource_id, version=version)
        config = json.loads(resource_def.config_file)
        cls = get_or_create_resource_model(config, version)
        history_cls = get_or_create_history_model(resource_id, version)
        return Resource(model=cls,
                        history_model=history_cls,
                        resource_def=resource_def,
                        version=version,
                        config=config)


def get_all_resources()-> List[ResourceDefinition]:
    return ResourceDefinition.query.all()


def create_and_update_caches(id: str,
                             version: int,
                             config: Dict) -> None:
    resource_models[id] = get_or_create_resource_model(config, version)
    history_models[id] = get_or_create_history_model(id, version)
    resource_versions[id] = version
    resource_configs[id] = config


def remove_from_caches(id: str) -> None:
    del resource_models[id]
    del history_models[id]
    del resource_versions[id]
    del resource_configs[id]


def setup_resource_classes() -> None:
    for resource in get_available_resources():
        config = json.loads(resource.config_file)
        create_and_update_caches(config['resource_id'], resource.version, config)


def setup_resource_class(resource_id, version=None):
    if version:
        resource_def = get_resource_definition(resource_id, version)
    else:
        resource_def = get_active_resource_definition(resource_id)
    if not resource_def:
        raise ResourceNotFoundError(resource_id, version)
    config = json.loads(resource_def.config_file)
    create_and_update_caches(resource_id, resource_def.version, config)


def create_new_resource(config_file: BinaryIO) -> Tuple[str, int]:
    config = json.load(config_file)
    try:
        schema = get_resource_string('schema/resourceconf.schema.json')
        validate_conf = fastjsonschema.compile(json.loads(schema))
        validate_conf(config)
    except fastjsonschema.JsonSchemaException as e:
        raise RuntimeError(e)

    resource_id = config['resource_id']

    version = get_next_resource_version(resource_id)

    entry_json_schema = create_entry_json_schema(config)

    resource = {
        'resource_id': resource_id,
        'version': version,
        'config_file': json.dumps(config),
        'entry_json_schema': json.dumps(entry_json_schema)
    }

    new_resource = ResourceDefinition(**resource)
    db.session.add(new_resource)
    db.session.commit()

    sqlalchemyclass = get_or_create_resource_model(config, version)
    history_model = get_or_create_history_model(resource_id, version)
    sqlalchemyclass.__table__.create(bind=db.engine)
    for child_class in sqlalchemyclass.child_tables.values():
        child_class.__table__.create(bind=db.engine)
    history_model.__table__.create(bind=db.engine)

    return resource['resource_id'], resource['version']


def publish_resource(resource_id, version):
    resource = get_resource_definition(resource_id, version)
    old_active = get_active_resource_definition(resource_id)
    if old_active:
        old_active.active = False
    resource.active = True
    db.session.commit()

    config = json.loads(resource.config_file)
    # this stuff doesn't matter right now since we are not modifying the state of the actual app, only the CLI
    create_and_update_caches(resource_id, resource.version, config)


def unpublish_resource(resource_id):
    resource = get_active_resource_definition(resource_id)
    if resource:
        resource.active = False
        db.session.update(resource)
        db.session.commit()
    remove_from_caches(resource_id)


def delete_resource(resource_id, version):
    resource = get_resource_definition(resource_id, version)
    resource.deleted = True
    resource.active = False
    db.session.update(resource)
    db.session.commit()


def get_refs(resource_id, version=None):
    """
    Goes through all other resource configs finding resources and fields that refer to this resource
    """
    resource_backrefs = collections.defaultdict(lambda: collections.defaultdict(dict))
    resource_refs = collections.defaultdict(lambda: collections.defaultdict(dict))

    src_resource = get_resource(resource_id, version=version)

    all_other_resources = [resource_def for resource_def in get_all_resources()
                           if resource_def.resource_id != resource_id or resource_def.version != version]

    for field_name, field in src_resource.config['fields'].items():
        if 'ref' in field:
            if 'resource_id' not in field['ref']:
                resource_backrefs[resource_id][version][field_name] = field
                resource_refs[resource_id][version][field_name] = field
            else:
                resource_refs[field['ref']['resource_id']][field['ref']['resource_version']][field_name] = field
        elif 'function' in field and 'multi_ref' in field['function']:
            virtual_field = field['function']['multi_ref']
            ref_field = virtual_field['field']
            if 'resource_id' in virtual_field:
                resource_backrefs[virtual_field['resource_id']][virtual_field['resource_version']][ref_field] = None
            else:
                resource_backrefs[resource_id][version][ref_field] = None

    for resource_def in all_other_resources:
        other_resource = get_resource(resource_def.resource_id, version=resource_def.version)
        for field_name, field in other_resource.config['fields'].items():
            ref = field.get('ref')
            if ref and ref.get('resource_id') == resource_id and ref.get('resource_version') == version:
                resource_backrefs[resource_def.resource_id][resource_def.version][field_name] = field

<<<<<<< HEAD
    def flatten_dict(ref_dict):
        ref_list = []
        for ref_resource_id, versions in ref_dict.items():
            for ref_version, field_names in versions.items():
                for field_name, field in field_names.items():
                    ref_list.append((ref_resource_id, ref_version, field_name, field))
        return ref_list

    return flatten_dict(resource_refs), flatten_dict(resource_backrefs)
=======
    return resource_refs, resource_backrefs


def is_protected(resource_id, level):
    resource = get_resource(resource_id)
    protection = resource.config.get('protected', {})
    if protection:
        # TODO
        return True
    else:
        return False
>>>>>>> f8706837
<|MERGE_RESOLUTION|>--- conflicted
+++ resolved
@@ -197,7 +197,7 @@
             if ref and ref.get('resource_id') == resource_id and ref.get('resource_version') == version:
                 resource_backrefs[resource_def.resource_id][resource_def.version][field_name] = field
 
-<<<<<<< HEAD
+
     def flatten_dict(ref_dict):
         ref_list = []
         for ref_resource_id, versions in ref_dict.items():
@@ -207,8 +207,6 @@
         return ref_list
 
     return flatten_dict(resource_refs), flatten_dict(resource_backrefs)
-=======
-    return resource_refs, resource_backrefs
 
 
 def is_protected(resource_id, level):
@@ -218,5 +216,4 @@
         # TODO
         return True
     else:
-        return False
->>>>>>> f8706837
+        return False