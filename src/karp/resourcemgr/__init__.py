from typing import BinaryIO, Tuple, Dict, List, Optional
<<<<<<< HEAD
import json
=======
>>>>>>> 6e08819f
import logging
import collections
import os
import re

<<<<<<< HEAD
from sqlalchemy.sql import func

import fastjsonschema  # pyre-ignore

from sb_json_tools import jsondiff
=======
import fastjsonschema  # pyre-ignore

from sqlalchemy.sql import func
>>>>>>> 6e08819f

from karp import get_resource_string
from karp.database import ResourceDefinition
from karp.database import db
from karp import database
from karp.util.json_schema import create_entry_json_schema
from karp.errors import KarpError
from karp.errors import ClientErrorCodes
from karp.errors import ResourceNotFoundError, ResourceInvalidConfigError, ResourceConfigUpdateError
from karp.errors import PluginNotFoundError
from .resource import Resource
from karp.resourcemgr.entrymetadata import EntryMetadata

_logger = logging.getLogger('karp')

resource_models = {}  # Dict
history_models = {}  # Dict
resource_configs = {}  # Dict
resource_versions = {}  # Dict[str, int]
field_translations = {}  # Dict[str, Dict[str, List[str]]]


def get_available_resources() -> List[ResourceDefinition]:
    return ResourceDefinition.query.filter_by(active=True)


def get_field_translations(resource_id) -> Optional[Dict]:
    return field_translations.get(resource_id)


def get_resource(resource_id: str, version: Optional[int] = None) -> Resource:
    if not version:
        resource_def = database.get_active_resource_definition(resource_id)
        if not resource_def:
            raise ResourceNotFoundError(resource_id)
        if resource_id not in resource_models:
            setup_resource_class(resource_id)
        return Resource(model=resource_models[resource_id],
                        history_model=history_models[resource_id],
                        resource_def=resource_def,
                        version=resource_versions[resource_id],
                        config=resource_configs[resource_id])
    else:
        resource_def = database.get_resource_definition(resource_id, version)
        if not resource_def:
            raise ResourceNotFoundError(resource_id, version=version)
        config = json.loads(resource_def.config_file)
        cls = database.get_or_create_resource_model(config, version)
        history_cls = database.get_or_create_history_model(resource_id, version)
        return Resource(model=cls,
                        history_model=history_cls,
                        resource_def=resource_def,
                        version=version,
                        config=config)


def get_all_resources() -> List[ResourceDefinition]:
    return ResourceDefinition.query.all()


def check_resource_published(resource_ids: List[str]) -> None:
    published_resources = [resource_def.resource_id for resource_def in get_available_resources()]
    for resource_id in resource_ids:
        if resource_id not in published_resources:
            raise KarpError(
                'Resource is not searchable: "{resource_id}"'.format(resource_id=resource_id),
                ClientErrorCodes.RESOURCE_NOT_PUBLISHED
            )


def create_and_update_caches(id: str,
                             version: int,
                             config: Dict) -> None:
    resource_models[id] = database.get_or_create_resource_model(config, version)
    history_models[id] = database.get_or_create_history_model(id, version)
    resource_versions[id] = version
    resource_configs[id] = config
    if "field_mapping" in config:
        field_translations[id] = config["field_mapping"]


def remove_from_caches(id: str) -> None:
    del resource_models[id]
    del history_models[id]
    del resource_versions[id]
    del resource_configs[id]
    if id in field_translations:
        del field_translations[id]


def setup_resource_classes() -> None:
    for resource in get_available_resources():
        config = json.loads(resource.config_file)
        create_and_update_caches(config['resource_id'], resource.version, config)


def setup_resource_class(resource_id, version=None):
    if version:
        resource_def = database.get_resource_definition(resource_id, version)
    else:
        resource_def = database.get_active_resource_definition(resource_id)
    if not resource_def:
        raise ResourceNotFoundError(resource_id, version)
    config = json.loads(resource_def.config_file)
    create_and_update_caches(resource_id, resource_def.version, config)


def _read_and_process_resources_from_dir(config_dir: str, func) -> List[Tuple[str, int]]:
    files = [f for f in os.listdir(config_dir) if re.match(r'.*\.json$', f)]
    result = []
    for filename in files:
        print("Processing '{filename}' ...".format(filename=filename))
        with open(os.path.join(config_dir, filename)) as fp:
            result.append(func(fp, config_dir=config_dir))
    return result


def create_new_resource_from_dir(config_dir: str) -> List[Tuple[str, int]]:
    return _read_and_process_resources_from_dir(config_dir, create_new_resource)


def create_new_resource_from_file(config_file: BinaryIO) -> Tuple[str, int]:
    return create_new_resource(config_file)


def update_resource_from_dir(config_dir: str) -> List[Tuple[str, int]]:
    return _read_and_process_resources_from_dir(config_dir, update_resource)


def update_resource_from_file(config_file: BinaryIO) -> Tuple[str, int]:
    return update_resource(config_file)


def create_new_resource(config_file: BinaryIO, config_dir=None) -> Tuple[str, int]:
    config = load_and_validate_config(config_file)

    resource_id = config['resource_id']

    version = database.get_next_resource_version(resource_id)

    entry_json_schema = create_entry_json_schema(config)

    if 'plugins' in config:
        for plugin_id in config['plugins']:
            import karp.pluginmanager as plugins
            for (field_name, field_conf) in plugins.plugins[plugin_id].resource_creation(
                                                                        resource_id,
                                                                        version,
                                                                        config_dir):
                config['fields'][field_name] = field_conf

    resource = {
        'resource_id': resource_id,
        'version': version,
        'config_file': json.dumps(config),
        'entry_json_schema': json.dumps(entry_json_schema)
    }

    new_resource = ResourceDefinition(**resource)
    db.session.add(new_resource)
    db.session.commit()

    sqlalchemyclass = database.get_or_create_resource_model(config, version)
    history_model = database.get_or_create_history_model(resource_id, version)
    sqlalchemyclass.__table__.create(bind=db.engine)
    for child_class in sqlalchemyclass.child_tables.values():
        child_class.__table__.create(bind=db.engine)
    history_model.__table__.create(bind=db.engine)

    return resource['resource_id'], resource['version']


def load_and_validate_config(config_file):
    config = json.load(config_file)
    try:
        schema = get_resource_string('schema/resourceconf.schema.json')
        validate_conf = fastjsonschema.compile(json.loads(schema))
        validate_conf(config)
    except fastjsonschema.JsonSchemaException as e:
        raise ResourceInvalidConfigError(config['resource_id'], config_file, e.message)
    return config


def load_plugins_to_config(config: Dict, version, config_dir) -> Dict:
    resource_id = config['resource_id']

    if 'plugins' in config:
        for plugin_id in config['plugins']:
            import karp.pluginmanager as plugins
            if plugin_id not in plugins.plugins:
                raise PluginNotFoundError(plugin_id, resource_id)
            for (field_name, field_conf) in plugins.plugins[plugin_id].resource_creation(resource_id,
                                                                                         version,
                                                                                         config_dir):
                config['fields'][field_name] = field_conf

    return config


def update_resource(config_file: BinaryIO, config_dir=None) -> Tuple[str, int]:
    config = load_and_validate_config(config_file)

    resource_id = config['resource_id']
    entry_json_schema = create_entry_json_schema(config)

    resource_def = database.get_active_or_latest_resource_definition(resource_id)
    if not resource_def:
        raise RuntimeError(
            "Could not find a resource_definition with id '{resource_id}".format(resource_id=resource_id)
        )
    config = load_plugins_to_config(config, resource_def.version, config_dir)

    config_diff = jsondiff.compare(json.loads(resource_def.config_file), config)
    needs_reindex = False
    not_allowed_change = False
    not_allowed_changes = []
    changes = []
    for diff in config_diff:
        print("config_diff = '{diff}'".format(diff=diff))
        changes.append(diff)

        if diff['type'] == 'TYPECHANGE':
            not_allowed_change = True
            not_allowed_changes.append(diff)
        elif diff['field'].endswith('required'):
            continue
        elif diff['field'] == 'field_mapping':
            continue
        elif diff['type'] == 'ADDED':
            # TODO add rule for field_mappings
            needs_reindex = True
        elif diff['type'] == 'REMOVED':
            needs_reindex = True
        elif diff['type'] == 'CHANGE':
            if diff['field'].endswith('type'):
                not_allowed_change = True
                not_allowed_changes.append(diff)
            else:
                needs_reindex = True
        else:
            not_allowed_change = True
            not_allowed_changes.append(diff)

    # entry_json_schema_diff = jsondiff.compare(json.loads(resource_def.entry_json_schema), entry_json_schema)
    # for diff in entry_json_schema_diff:
    #     print("entry_json_schema_diff = '{diff}'".format(diff=diff))

    if not config_diff:
        return resource_id, None

    if not_allowed_change:
        raise ResourceConfigUpdateError(
            """
            You must 'create' a new version of '{resource_id}', current version '{version}'.
            Changes = {not_allowed_changes}""".format(
                resource_id=resource_id,
                version=resource_def.version,
                not_allowed_changes=not_allowed_changes,
            ),
            resource_id,
            config_file
        )
    if needs_reindex:
        print("You might need to reindex '{resource_id}' version '{version}'".format(
            resource_id=resource_id,
            version=resource_def.version
        ))
    else:
        print("Safe update.")
    print("Changes:")
    for diff in changes:
        print(" - {diff}".format(diff=diff))
    resource_def.config_file = json.dumps(config)
    resource_def.entry_json_schema = json.dumps(entry_json_schema)
    # db.session.update(resource_def)
    db.session.commit()
    if resource_def.active:
        create_and_update_caches(resource_id, resource_def.version, config)

    return resource_id, resource_def.version


def publish_resource(resource_id, version):
    resource = database.get_resource_definition(resource_id, version)
    old_active = database.get_active_resource_definition(resource_id)
    if old_active:
        old_active.active = False
    resource.active = True
    db.session.commit()

    config = json.loads(resource.config_file)
    # this stuff doesn't matter right now since we are not modifying the state of the actual app, only the CLI
    create_and_update_caches(resource_id, resource.version, config)


def unpublish_resource(resource_id):
    resource = database.get_active_resource_definition(resource_id)
    if resource:
        resource.active = False
        db.session.update(resource)
        db.session.commit()
    remove_from_caches(resource_id)


def delete_resource(resource_id, version):
    resource = database.get_resource_definition(resource_id, version)
    resource.deleted = True
    resource.active = False
    db.session.update(resource)
    db.session.commit()


def set_permissions(resource_id: str, version: int, permissions: Dict[str, bool]):
    resource_def = database.get_resource_definition(resource_id, version)
    config = json.loads(resource_def.config_file)
    config['protected'] = permissions
    resource_def.config_file = json.dumps(config)
    # db.session.update(resource_def)
    db.session.commit()


def get_refs(resource_id, version=None):
    """
    Goes through all other resource configs finding resources and fields that refer to this resource
    """
    resource_backrefs = collections.defaultdict(lambda: collections.defaultdict(dict))
    resource_refs = collections.defaultdict(lambda: collections.defaultdict(dict))

    src_resource = get_resource(resource_id, version=version)

    all_other_resources = [resource_def for resource_def in get_all_resources()
                           if resource_def.resource_id != resource_id or resource_def.version != version]

    for field_name, field in src_resource.config['fields'].items():
        if 'ref' in field:
            if 'resource_id' not in field['ref']:
                resource_backrefs[resource_id][version][field_name] = field
                resource_refs[resource_id][version][field_name] = field
            else:
                resource_refs[field['ref']['resource_id']][field['ref']['resource_version']][field_name] = field
        elif 'function' in field and 'multi_ref' in field['function']:
            virtual_field = field['function']['multi_ref']
            ref_field = virtual_field['field']
            if 'resource_id' in virtual_field:
                resource_backrefs[virtual_field['resource_id']][virtual_field['resource_version']][ref_field] = None
            else:
                resource_backrefs[resource_id][version][ref_field] = None

    for resource_def in all_other_resources:
        other_resource = get_resource(resource_def.resource_id, version=resource_def.version)
        for field_name, field in other_resource.config['fields'].items():
            ref = field.get('ref')
            if ref and ref.get('resource_id') == resource_id and ref.get('resource_version') == version:
                resource_backrefs[resource_def.resource_id][resource_def.version][field_name] = field

    def flatten_dict(ref_dict):
        ref_list = []
        for ref_resource_id, versions in ref_dict.items():
            for ref_version, field_names in versions.items():
                for field_name, field in field_names.items():
                    ref_list.append((ref_resource_id, ref_version, field_name, field))
        return ref_list

    return flatten_dict(resource_refs), flatten_dict(resource_backrefs)


def is_protected(resource_id, level):
    """
    Level can be READ, WRITE or ADMIN
    """
    resource = get_resource(resource_id)
    protection = resource.config.get('protected', {})
    return level == 'WRITE' or level == 'ADMIN' or protection.get('read')


def get_all_metadata(resource_obj: Resource) -> Dict[str, EntryMetadata]:
    history_table = resource_obj.history_model
    result = db.session.query(
        history_table.entry_id, history_table.user_id, history_table.timestamp, func.max(history_table.version)
    ).group_by(history_table.entry_id)
    result_ = {row[0]: EntryMetadata(row[1], last_modified=row[2], version=row[3]) for row in result}
    return result_


def get_metadata(resource_def: Resource, _id: int) -> EntryMetadata:
    history_table = resource_def.history_model
    result = db.session.query(
        history_table.user_id, history_table.timestamp, func.max(history_table.version)
    ).filter(history_table.entry_id == _id).group_by(history_table.entry_id)
    return EntryMetadata(result[0][0], last_modified=result[0][1], version=result[0][2])<|MERGE_RESOLUTION|>--- conflicted
+++ resolved
@@ -1,27 +1,16 @@
 from typing import BinaryIO, Tuple, Dict, List, Optional
-<<<<<<< HEAD
 import json
-=======
->>>>>>> 6e08819f
 import logging
 import collections
 import os
 import re
 
-<<<<<<< HEAD
 from sqlalchemy.sql import func
 
 import fastjsonschema  # pyre-ignore
 
 from sb_json_tools import jsondiff
-=======
-import fastjsonschema  # pyre-ignore
-
-from sqlalchemy.sql import func
->>>>>>> 6e08819f
-
-from karp import get_resource_string
-from karp.database import ResourceDefinition
+
 from karp.database import db
 from karp import database
 from karp.util.json_schema import create_entry_json_schema
