from typing import BinaryIO, Tuple, Dict, List, Optional
import json
import logging
import collections
import os
import re

<<<<<<< HEAD
from sqlalchemy.sql import func

import fastjsonschema  # pyre-ignore

from sb_json_tools import jt_diff
=======
from sb_json_tools import jsondiff
>>>>>>> 00c470d7

from karp import get_resource_string
from karp.database import ResourceDefinition
from karp.database import db
from karp import database
from karp.util.json_schema import create_entry_json_schema
from karp.errors import KarpError
from karp.errors import ClientErrorCodes
from karp.errors import ResourceNotFoundError, ResourceInvalidConfigError, ResourceConfigUpdateError
from karp.errors import PluginNotFoundError
from .resource import Resource
from karp.resourcemgr.entrymetadata import EntryMetadata

_logger = logging.getLogger('karp')

resource_models = {}  # Dict
history_models = {}  # Dict
resource_configs = {}  # Dict
resource_versions = {}  # Dict[str, int]


def get_available_resources() -> List[ResourceDefinition]:
    return ResourceDefinition.query.filter_by(active=True)


def get_resource(resource_id: str, version: Optional[int] = None) -> Resource:
    if not version:
        resource_def = database.get_active_resource_definition(resource_id)
        if not resource_def:
            raise ResourceNotFoundError(resource_id)
        if resource_id not in resource_models:
            setup_resource_class(resource_id)
        return Resource(model=resource_models[resource_id],
                        history_model=history_models[resource_id],
                        resource_def=resource_def,
                        version=resource_versions[resource_id],
                        config=resource_configs[resource_id])
    else:
        resource_def = database.get_resource_definition(resource_id, version)
        if not resource_def:
            raise ResourceNotFoundError(resource_id, version=version)
        config = json.loads(resource_def.config_file)
        cls = database.get_or_create_resource_model(config, version)
        history_cls = database.get_or_create_history_model(resource_id, version)
        return Resource(model=cls,
                        history_model=history_cls,
                        resource_def=resource_def,
                        version=version,
                        config=config)


def get_all_resources() -> List[ResourceDefinition]:
    return ResourceDefinition.query.all()


def check_resource_published(resource_ids: List[str]) -> None:
    published_resources = [resource_def.resource_id for resource_def in get_available_resources()]
    for resource_id in resource_ids:
        if resource_id not in published_resources:
            raise KarpError(
                'Resource is not searchable: "{resource_id}"'.format(resource_id=resource_id),
                ClientErrorCodes.RESOURCE_NOT_PUBLISHED
            )


def create_and_update_caches(id: str,
                             version: int,
                             config: Dict) -> None:
    resource_models[id] = database.get_or_create_resource_model(config, version)
    history_models[id] = database.get_or_create_history_model(id, version)
    resource_versions[id] = version
    resource_configs[id] = config


def remove_from_caches(id: str) -> None:
    del resource_models[id]
    del history_models[id]
    del resource_versions[id]
    del resource_configs[id]


def setup_resource_classes() -> None:
    for resource in get_available_resources():
        config = json.loads(resource.config_file)
        create_and_update_caches(config['resource_id'], resource.version, config)


def setup_resource_class(resource_id, version=None):
    if version:
        resource_def = database.get_resource_definition(resource_id, version)
    else:
        resource_def = database.get_active_resource_definition(resource_id)
    if not resource_def:
        raise ResourceNotFoundError(resource_id, version)
    config = json.loads(resource_def.config_file)
    create_and_update_caches(resource_id, resource_def.version, config)


def _read_and_process_resources_from_dir(config_dir: str, func) -> List[Tuple[str, int]]:
    files = [f for f in os.listdir(config_dir) if re.match(r'.*\.json$', f)]
    result = []
    for filename in files:
        print("Processing '{filename}' ...".format(filename=filename))
        with open(os.path.join(config_dir, filename)) as fp:
            result.append(func(fp, config_dir=config_dir))
    return result


def create_new_resource_from_dir(config_dir: str) -> List[Tuple[str, int]]:
    return _read_and_process_resources_from_dir(config_dir, create_new_resource)


def create_new_resource_from_file(config_file: BinaryIO) -> Tuple[str, int]:
    return create_new_resource(config_file)


def update_resource_from_dir(config_dir: str) -> List[Tuple[str, int]]:
    return _read_and_process_resources_from_dir(config_dir, update_resource)


def update_resource_from_file(config_file: BinaryIO) -> Tuple[str, int]:
    return update_resource(config_file)


def create_new_resource(config_file: BinaryIO, config_dir=None) -> Tuple[str, int]:
    config = load_and_validate_config(config_file)

    resource_id = config['resource_id']

    version = database.get_next_resource_version(resource_id)

    entry_json_schema = create_entry_json_schema(config)

    config = load_plugins_to_config(config, version, config_dir)

    resource = {
        'resource_id': resource_id,
        'version': version,
        'config_file': json.dumps(config),
        'entry_json_schema': json.dumps(entry_json_schema)
    }

    new_resource = ResourceDefinition(**resource)
    db.session.add(new_resource)
    db.session.commit()

    sqlalchemyclass = database.get_or_create_resource_model(config, version)
    history_model = database.get_or_create_history_model(resource_id, version)
    sqlalchemyclass.__table__.create(bind=db.engine)
    for child_class in sqlalchemyclass.child_tables.values():
        child_class.__table__.create(bind=db.engine)
    history_model.__table__.create(bind=db.engine)

    return resource['resource_id'], resource['version']


def load_and_validate_config(config_file):
    config = json.load(config_file)
    try:
        schema = get_resource_string('schema/resourceconf.schema.json')
        validate_conf = fastjsonschema.compile(json.loads(schema))
        validate_conf(config)
    except fastjsonschema.JsonSchemaException as e:
        raise ResourceInvalidConfigError(config['resource_id'], config_file, e.message)
    return config


def load_plugins_to_config(config: Dict, version, config_dir) -> Dict:
    resource_id = config['resource_id']

    if 'plugins' in config:
        for plugin_id in config['plugins']:
            import karp.pluginmanager as plugins
            if plugin_id not in plugins.plugins:
                raise PluginNotFoundError(plugin_id, resource_id)
            for (field_name, field_conf) in plugins.plugins[plugin_id].resource_creation(resource_id,
                                                                                         version,
                                                                                         config_dir):
                config['fields'][field_name] = field_conf

    return config


def update_resource(config_file: BinaryIO, config_dir=None) -> Tuple[str, int]:
    config = load_and_validate_config(config_file)

    resource_id = config['resource_id']
    entry_json_schema = create_entry_json_schema(config)

    resource_def = database.get_active_or_latest_resource_definition(resource_id)
    config = load_plugins_to_config(config, resource_def.version, config_dir)

    config_diff = jsondiff.compare(json.loads(resource_def.config_file), config)
    needs_reindex = False
    not_allowed_change = False
    not_allowed_changes = []
    changes = []
    for diff in config_diff:
        print("config_diff = '{diff}'".format(diff=diff))
        changes.append(diff)

        if diff['type'] == 'TYPECHANGE':
            not_allowed_change = True
            not_allowed_changes.append(diff)
        elif diff['field'].endswith('required'):
            continue
        elif diff['type'] == 'ADDED':
            # TODO add rule for field_mappings
            needs_reindex = True
        elif diff['type'] == 'REMOVED':
            needs_reindex = True
        elif diff['type'] == 'CHANGE':
            if diff['field'].endswith('type'):
                not_allowed_change = True
                not_allowed_changes.append(diff)
            else:
                needs_reindex = True
        else:
            not_allowed_change = True
            not_allowed_changes.append(diff)

    # entry_json_schema_diff = jsondiff.compare(json.loads(resource_def.entry_json_schema), entry_json_schema)
    # for diff in entry_json_schema_diff:
    #     print("entry_json_schema_diff = '{diff}'".format(diff=diff))

    if not config_diff:
        return resource_id, None

    if not_allowed_change:
        raise ResourceConfigUpdateError(
            """
            You must 'create' a new version of '{resource_id}', current version '{version}'.
            Changes = {not_allowed_changes}""".format(
                resource_id=resource_id,
                version=resource_def.version,
                not_allowed_changes=not_allowed_changes,
            ),
            resource_id,
            config_file
        )
    if needs_reindex:
        print("You might need to reindex '{resource_id}' version '{version}'".format(
            resource_id=resource_id,
            version=resource_def.version
        ))
    else:
        print("Safe update.")
    print("Changes:")
    for diff in changes:
        print(" - {diff}".format(diff=diff))
    resource_def.config_file = json.dumps(config)
    resource_def.entry_json_schema = json.dumps(entry_json_schema)
    # db.session.update(resource_def)
    db.session.commit()
    if resource_def.active:
        create_and_update_caches(resource_id, resource_def.version, config)

    return resource_id, resource_def.version


def publish_resource(resource_id, version):
    resource = database.get_resource_definition(resource_id, version)
    old_active = database.get_active_resource_definition(resource_id)
    if old_active:
        old_active.active = False
    resource.active = True
    db.session.commit()

    config = json.loads(resource.config_file)
    # this stuff doesn't matter right now since we are not modifying the state of the actual app, only the CLI
    create_and_update_caches(resource_id, resource.version, config)


def unpublish_resource(resource_id):
    resource = database.get_active_resource_definition(resource_id)
    if resource:
        resource.active = False
        db.session.update(resource)
        db.session.commit()
    remove_from_caches(resource_id)


def delete_resource(resource_id, version):
    resource = database.get_resource_definition(resource_id, version)
    resource.deleted = True
    resource.active = False
    db.session.update(resource)
    db.session.commit()


def set_permissions(resource_id: str, version: int, permissions: Dict[str, bool]):
    resource_def = database.get_resource_definition(resource_id, version)
    config = json.loads(resource_def.config_file)
    config['protected'] = permissions
    resource_def.config_file = json.dumps(config)
    # db.session.update(resource_def)
    db.session.commit()


def get_refs(resource_id, version=None):
    """
    Goes through all other resource configs finding resources and fields that refer to this resource
    """
    resource_backrefs = collections.defaultdict(lambda: collections.defaultdict(dict))
    resource_refs = collections.defaultdict(lambda: collections.defaultdict(dict))

    src_resource = get_resource(resource_id, version=version)

    all_other_resources = [resource_def for resource_def in get_all_resources()
                           if resource_def.resource_id != resource_id or resource_def.version != version]

    for field_name, field in src_resource.config['fields'].items():
        if 'ref' in field:
            if 'resource_id' not in field['ref']:
                resource_backrefs[resource_id][version][field_name] = field
                resource_refs[resource_id][version][field_name] = field
            else:
                resource_refs[field['ref']['resource_id']][field['ref']['resource_version']][field_name] = field
        elif 'function' in field and 'multi_ref' in field['function']:
            virtual_field = field['function']['multi_ref']
            ref_field = virtual_field['field']
            if 'resource_id' in virtual_field:
                resource_backrefs[virtual_field['resource_id']][virtual_field['resource_version']][ref_field] = None
            else:
                resource_backrefs[resource_id][version][ref_field] = None

    for resource_def in all_other_resources:
        other_resource = get_resource(resource_def.resource_id, version=resource_def.version)
        for field_name, field in other_resource.config['fields'].items():
            ref = field.get('ref')
            if ref and ref.get('resource_id') == resource_id and ref.get('resource_version') == version:
                resource_backrefs[resource_def.resource_id][resource_def.version][field_name] = field

    def flatten_dict(ref_dict):
        ref_list = []
        for ref_resource_id, versions in ref_dict.items():
            for ref_version, field_names in versions.items():
                for field_name, field in field_names.items():
                    ref_list.append((ref_resource_id, ref_version, field_name, field))
        return ref_list

    return flatten_dict(resource_refs), flatten_dict(resource_backrefs)


def is_protected(resource_id, level):
    """
    Level can be READ, WRITE or ADMIN
    """
    resource = get_resource(resource_id)
    protection = resource.config.get('protected', {})
    return level == 'WRITE' or level == 'ADMIN' or protection.get('read')


def get_all_metadata(resource_obj: Resource) -> Dict[str, EntryMetadata]:
    history_table = resource_obj.history_model
    result = db.session.query(
        history_table.entry_id, history_table.user_id, history_table.timestamp, func.max(history_table.version)
    ).group_by(history_table.entry_id)
    result_ = {row[0]: EntryMetadata(row[1], last_modified=row[2], version=row[3]) for row in result}
    return result_


def get_metadata(resource_def: Resource, _id: int) -> EntryMetadata:
    history_table = resource_def.history_model
    result = db.session.query(
        history_table.user_id, history_table.timestamp, func.max(history_table.version)
    ).filter(history_table.entry_id == _id).group_by(history_table.entry_id)
    return EntryMetadata(result[0][0], last_modified=result[0][1], version=result[0][2])<|MERGE_RESOLUTION|>--- conflicted
+++ resolved
@@ -5,15 +5,11 @@
 import os
 import re
 
-<<<<<<< HEAD
 from sqlalchemy.sql import func
 
 import fastjsonschema  # pyre-ignore
 
-from sb_json_tools import jt_diff
-=======
 from sb_json_tools import jsondiff
->>>>>>> 00c470d7
 
 from karp import get_resource_string
 from karp.database import ResourceDefinition
