--- conflicted
+++ resolved
@@ -6,21 +6,13 @@
 
 from sqlalchemy import exc as sql_exception
 
-<<<<<<< HEAD
-from sb_json_tools import jt_diff
-=======
 from sb_json_tools import jsondiff
->>>>>>> 00c470d7
 
 from karp.errors import KarpError, ClientErrorCodes, EntryNotFoundError, UpdateConflict
 from karp.resourcemgr import get_resource
 from karp.database import db
 import karp.indexmgr as indexmgr
 from .resource import Resource
-<<<<<<< HEAD
-from typing import Dict, List
-=======
->>>>>>> 00c470d7
 import karp.resourcemgr.entrymetadata as entrymetadata
 
 _logger = logging.getLogger('karp')
