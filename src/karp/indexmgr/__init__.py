import json
import sys
<<<<<<< HEAD
from typing import Dict, List, Tuple
=======
from typing import Dict, List, Tuple, Optional
>>>>>>> 370a2ab3
import collections
import logging

from .index import IndexModule
import karp.resourcemgr as resourcemgr
import karp.resourcemgr.entryread as entryread
import karp.network as network
from karp import errors


indexer = IndexModule()

_logger = logging.getLogger('karp')


def _reindex(resource_id: str, version: Optional[int]=None) -> None:
    resource_obj = resourcemgr.get_resource(resource_id, version=version)

    try:
        index_name = indexer.impl.create_index(resource_id, resource_obj.config)
    except NotImplementedError:
        _logger.error('No Index module is loaded. Check your configurations...')
        sys.exit(errors.NoIndexModuleConfigured)

    versions = resourcemgr.get_all_versions(resource_obj)
    fields = resource_obj.config['fields'].items()
    entries = resource_obj.model.query.filter_by(deleted=False)
    search_entries = [(entry.entry_id, versions[entry.id],
                      transform_to_index_entry(resource_obj, json.loads(entry.body), fields)) for entry in entries]

    add_entries(index_name, search_entries, update_refs=False)
    indexer.impl.publish_index(resource_id, index_name)


def publish_index(resource_id: str, version: Optional[int]=None) -> None:
    _reindex(resource_id, version=version)
    if version:
        resourcemgr.publish_resource(resource_id, version)


<<<<<<< HEAD
def add_entries(resource_id, entries: List[Tuple[str, int, Dict]], update_refs=True):
=======
def add_entries(resource_id: str, entries: List[Tuple[str, Dict]], update_refs: bool=True) -> None:
>>>>>>> 370a2ab3
    indexer.impl.add_entries(resource_id, entries)
    if update_refs:
        _update_references(resource_id, [entry_id for (entry_id, _, _) in entries])


def delete_entry(resource_id: str, entry_id: str) -> None:
    indexer.impl.delete_entry(resource_id, entry_id)
    _update_references(resource_id, [entry_id])


def _update_references(resource_id: str, entry_ids: List[str]) -> None:
    add = collections.defaultdict(list)
    for src_entry_id in entry_ids:
        refs = network.get_referenced_entries(resource_id, None, src_entry_id)
        for field_ref in refs:
            ref_resource_id = field_ref['resource_id']
            ref_resource = resourcemgr.get_resource(ref_resource_id, version=(field_ref['resource_version']))
            body = transform_to_index_entry(ref_resource, field_ref['entry'], ref_resource.config['fields'].items())
            version = resourcemgr.get_version(ref_resource, field_ref['id'])
            add[ref_resource_id].append(((field_ref['entry_id']), version, body))
    for ref_resource_id, ref_entries in add.items():
        indexer.impl.add_entries(ref_resource_id, ref_entries)


def transform_to_index_entry(resource: resourcemgr.Resource, src_entry: Dict, fields: Tuple[str, Dict]):
    index_entry = indexer.impl.create_empty_object()
    _transform_to_index_entry(resource, src_entry, index_entry, fields)
    return index_entry


def _evaluate_function(function_conf: Dict, src_entry: Dict, src_resource: resourcemgr.Resource):
    if 'multi_ref' in function_conf:
        function_conf = function_conf['multi_ref']
        target_field = function_conf['field']
        if 'resource_id' in function_conf:
            target_resource = resourcemgr.get_resource(function_conf['resource_id'], function_conf['resource_version'])
        else:
            target_resource = src_resource

        if 'test' in function_conf:
            operator, args = list(function_conf['test'].items())[0]
            filters = {'deleted': False}
            if operator == 'equals':
                for arg in args:
                    if 'self' in arg:
                        filters[target_field] = src_entry[arg['self']]
                    else:
                        raise NotImplementedError()
                target_entries = entryread.get_entries_by_column(target_resource, filters)
            elif operator == 'contains':
                for arg in args:
                    if 'self' in arg:
                        filters[target_field] = src_entry[arg['self']]
                    else:
                        raise NotImplementedError()
                target_entries = entryread.get_entries_by_column(target_resource, filters)
            else:
                raise NotImplementedError()
        else:
            raise NotImplementedError()

        res = indexer.impl.create_empty_list()
        for entry in target_entries:
            index_entry = indexer.impl.create_empty_object()
            list_of_sub_fields = ("tmp", function_conf['result']),
            _transform_to_index_entry(target_resource, {'tmp': entry['entry']}, index_entry, list_of_sub_fields)
            indexer.impl.add_to_list_field(res, index_entry["tmp"])
    else:
        raise NotImplementedError()
    return res


def _transform_to_index_entry(resource: resourcemgr.Resource, _src_entry: Dict, _index_entry, fields):
    for field_name, field_conf in fields:
        if field_conf.get('virtual', False):
            res = _evaluate_function(field_conf['function'], _src_entry, resource)
            if res:
                indexer.impl.assign_field(_index_entry, 'v_' + field_name, res)
        elif field_conf.get('ref', {}):
            ref_field = field_conf['ref']
            if ref_field.get('resource_id'):
                ref_resource = resourcemgr.get_resource(ref_field['resource_id'], version=ref_field['resource_version'])
                if ref_field['field'].get('collection'):
                    ref_objs = []
                    for ref_id in _src_entry[field_name]:
                        ref_entry_body = entryread.get_entry_by_entry_id(ref_resource, str(ref_id))
                        if ref_entry_body:
                            ref_entry = {field_name: json.loads(ref_entry_body.body)}
                            ref_index_entry = {}
                            list_of_sub_fields = (field_name, ref_field['field']),
                            _transform_to_index_entry(resource, ref_entry, ref_index_entry, list_of_sub_fields)
                            ref_objs.append(ref_index_entry[field_name])
                    indexer.impl.assign_field(_index_entry, 'v_' + field_name, ref_objs)
                else:
                    raise NotImplementedError()
            else:
                ref_id = _src_entry.get(field_name)
                if not ref_id:
                    continue
                if not ref_field['field'].get('collection', False):
                    ref_id = [ref_id]

                for elem in ref_id:
                    ref = entryread.get_entry_by_entry_id(resource, str(elem))
                    if ref:
                        ref_entry = {field_name: json.loads(ref.body)}
                        ref_index_entry = {}
                        list_of_sub_fields = (field_name, ref_field['field']),
                        _transform_to_index_entry(resource, ref_entry, ref_index_entry, list_of_sub_fields)
                        indexer.impl.assign_field(_index_entry, 'v_' + field_name, ref_index_entry[field_name])

        if field_conf['type'] == 'object':
            field_content = indexer.impl.create_empty_object()
            if field_name in _src_entry:
                _transform_to_index_entry(resource, _src_entry[field_name], field_content, field_conf['fields'].items())
        else:
            field_content = _src_entry.get(field_name)

        if field_content:
            indexer.impl.assign_field(_index_entry, field_name, field_content)<|MERGE_RESOLUTION|>--- conflicted
+++ resolved
@@ -1,10 +1,6 @@
 import json
 import sys
-<<<<<<< HEAD
-from typing import Dict, List, Tuple
-=======
 from typing import Dict, List, Tuple, Optional
->>>>>>> 370a2ab3
 import collections
 import logging
 
@@ -45,11 +41,7 @@
         resourcemgr.publish_resource(resource_id, version)
 
 
-<<<<<<< HEAD
-def add_entries(resource_id, entries: List[Tuple[str, int, Dict]], update_refs=True):
-=======
-def add_entries(resource_id: str, entries: List[Tuple[str, Dict]], update_refs: bool=True) -> None:
->>>>>>> 370a2ab3
+def add_entries(resource_id: str, entries: List[Tuple[str, int, Dict]], update_refs: bool=True) -> None:
     indexer.impl.add_entries(resource_id, entries)
     if update_refs:
         _update_references(resource_id, [entry_id for (entry_id, _, _) in entries])
