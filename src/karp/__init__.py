import os
import pkg_resources

from flask import Flask     # pyre-ignore
<<<<<<< HEAD
import elasticsearch        # pyre-ignore
=======
>>>>>>> 01861f36


__version__ = '0.4.7'


# TODO handle settings correctly
def create_app(config_class=None):
    app = Flask(__name__)
    app.config.from_object('karp.config.DevelopmentConfig')
    if config_class:
        app.config.from_object(config_class)
    if os.getenv('KARP_CONFIG'):
        app.config.from_object(os.getenv('KARP_CONFIG'))

    from .api import health_api, crud_api, query_api, documentation
    app.register_blueprint(crud_api)
    app.register_blueprint(health_api)
    app.register_blueprint(query_api)
    app.register_blueprint(documentation)

    from .init import init_db
    init_db(app)

    from .search import init_search
    init_search(app)

    return app


def get_version() -> str:
    return __version__


def get_resource_string(name: str) -> str:
    return pkg_resources.resource_string(__name__, name).decode('utf-8')<|MERGE_RESOLUTION|>--- conflicted
+++ resolved
@@ -2,10 +2,6 @@
 import pkg_resources
 
 from flask import Flask     # pyre-ignore
-<<<<<<< HEAD
-import elasticsearch        # pyre-ignore
-=======
->>>>>>> 01861f36
 
 
 __version__ = '0.4.7'
