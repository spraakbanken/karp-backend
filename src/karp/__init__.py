--- conflicted
+++ resolved
@@ -2,11 +2,7 @@
 import pkg_resources
 
 from flask import Flask     # pyre-ignore
-<<<<<<< HEAD
-from flask_sqlalchemy import SQLAlchemy     # pyre-ignore
 import elasticsearch
-=======
->>>>>>> 9e9bafb1
 
 
 __version__ = '0.4.6'
@@ -30,6 +26,11 @@
     from .init import init_db
     init_db(app)
 
+    if app.config['ELASTICSEARCH_URL']:
+        app.elasticsearch = elasticsearch.Elasticsearch(app.config['ELASTICSEARCH_URL'])
+    else:
+        app.elasticsearch = None
+
     return app
 
 
@@ -37,14 +38,5 @@
     return __version__
 
 
-<<<<<<< HEAD
-    if app.config['ELASTICSEARCH_URL']:
-        app.elasticsearch = elasticsearch.Elasticsearch(app.config['ELASTICSEARCH_URL'])
-    else:
-        app.elasticsearch = None
-
-    return app
-=======
 def get_resource_string(name: str) -> str:
-    return pkg_resources.resource_string(__name__, name).decode('utf-8')
->>>>>>> 9e9bafb1
+    return pkg_resources.resource_string(__name__, name).decode('utf-8')